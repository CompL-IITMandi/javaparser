--- conflicted
+++ resolved
@@ -369,37 +369,6 @@
     }
 
     /**
-<<<<<<< HEAD
-     * Parses a Java class body declaration(e.g fields or methods) and returns a
-     * {@link BodyDeclaration} that represents it.
-     *
-     * @param body the body of a class
-     * @return BodyDeclaration representing the Java class body
-     * @throws ParseProblemException if the source code has parser errors
-     * @deprecated just use parseBodyDeclaration now.
-     */
-    @Deprecated
-    public ParseResult<BodyDeclaration<?>> parseClassBodyDeclaration(String body) {
-        return parseBodyDeclaration(body);
-    }
-
-    /**
-     * Parses a Java interface body declaration(e.g fields or methods) and returns a
-     * {@link BodyDeclaration} that represents it.
-     *
-     * @param body the body of an interface
-     * @return BodyDeclaration representing the Java interface body
-     * @throws ParseProblemException if the source code has parser errors
-     * @deprecated just use parseBodyDeclaration now.
-     */
-    @Deprecated
-    public ParseResult<BodyDeclaration<?>> parseInterfaceBodyDeclaration(String body) {
-        return parseBodyDeclaration(body);
-    }
-
-    /**
-=======
->>>>>>> e7f02a0c
      * Parses a Java class or interface body declaration(e.g fields or methods) and returns a
      * {@link BodyDeclaration} that represents it.
      *
