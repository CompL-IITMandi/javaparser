--- conflicted
+++ resolved
@@ -96,12 +96,8 @@
     public <N extends Node> ParseResult<N> parse(ParseStart<N> start, Provider provider) {
         assertNotNull(start);
         assertNotNull(provider);
-        final ASTParser parser = getParserForProvider(provider);
+        final GeneratedJavaParser parser = getParserForProvider(provider);
         try {
-<<<<<<< HEAD
-=======
-            final GeneratedJavaParser parser = getParserForProvider(provider);
->>>>>>> 20dbe9d7
             N resultNode = start.parse(parser);
             if (configuration.isAttributeComments()) {
                 final CommentsCollection comments = parser.getCommentsCollection();
