package com.github.javaparser.metamodel;

import com.github.javaparser.ast.Node;

import java.lang.reflect.Field;
import java.util.Optional;

import static com.github.javaparser.metamodel.Multiplicity.MANY;
import static com.github.javaparser.metamodel.Multiplicity.ONE;
import static com.github.javaparser.utils.CodeGenerationUtils.getterName;
import static com.github.javaparser.utils.CodeGenerationUtils.setterName;

/**
 * Meta-data about a property of a node in the AST.
 */
public class PropertyMetaModel {
    private final BaseNodeMetaModel containingNodeMetaModel;
    private final String name;
    private final Class<?> type;
    private final Optional<BaseNodeMetaModel> nodeReference;
    private final boolean isOptional;
    private final boolean isNonEmpty;
    private final boolean isNodeList;
    private final boolean isEnumSet;
    private final boolean hasWildcard;

    public PropertyMetaModel(BaseNodeMetaModel containingNodeMetaModel, String name, Class<?> type, Optional<BaseNodeMetaModel> nodeReference, boolean isOptional, boolean isNonEmpty, boolean isNodeList, boolean isEnumSet, boolean hasWildcard) {
        this.containingNodeMetaModel = containingNodeMetaModel;
        this.name = name;
        this.type = type;
        this.nodeReference = nodeReference;
        this.isOptional = isOptional;
        this.isNonEmpty = isNonEmpty;
        this.isNodeList = isNodeList;
        this.isEnumSet = isEnumSet;
        this.hasWildcard = hasWildcard;
    }

    /**
     * @return is this the field fieldName on class c?
     */
    public boolean is(Class<? extends Node> c, String fieldName) {
        return containingNodeMetaModel.is(c) && name.equals(fieldName);
    }

    /**
     * @return is this fields called fieldName?
     */
    public boolean is(String fieldName) {
        return name.equals(fieldName);
    }

    /**
     * @return the name used in the AST for the setter
     */
    public String getSetterMethodName() {
        return setterName(name);
    }

    /**
     * @return the name used in the AST for the getter
     */
    public String getGetterMethodName() {
        return getterName(type, name);
    }

    /**
     * @return the NodeMetaModel that "has" this property.
     */
    public BaseNodeMetaModel getContainingNodeMetaModel() {
        return containingNodeMetaModel;
    }

    /**
     * @return the name of the property. This is equal to the name of the field in the AST.
     */
    public String getName() {
        return name;
    }

    /**
     * @return whether this field may contain an empty String.
     */
    public boolean isNonEmpty() {
        return isNonEmpty;
    }

    /**
     * @return the class of the field.
     */
    public Class<?> getType() {
        return type;
    }

    /**
     * @return if this property is a Node, this will get the node meta model.
     */
    public Optional<BaseNodeMetaModel> getNodeReference() {
        return nodeReference;
    }

    /**
     * @return whether this property is optional.
     */
    public boolean isOptional() {
        return isOptional;
    }

    /**
     * @return whether this property is not optional.
     */
    public boolean isRequired() {
        return !isOptional;
    }

    /**
     * @return whether this property is contained in a NodeList.
     */
    public boolean isNodeList() {
        return isNodeList;
    }

    /**
     * @return whether this property is contained in an EnumSet.
     */
    public boolean isEnumSet() {
        return isEnumSet;
    }

    /**
     * @return whether this property has a wildcard following it, like BodyDeclaration&lt;?&gt;.
     */
    public boolean hasWildcard() {
        return hasWildcard;
    }

    /**
     * @return whether this property is not a list or set.
     */
    public boolean isSingular() {
        return !(isNodeList || isEnumSet);
    }

    @Override
    public String toString() {
        return "(" + getTypeName() + ")\t" + containingNodeMetaModel + "#" + name;
    }

    @Override
    public boolean equals(Object o) {
        if (this == o) return true;
        if (o == null || getClass() != o.getClass()) return false;

        PropertyMetaModel that = (PropertyMetaModel) o;

        if (!name.equals(that.name)) return false;
        if (!type.equals(that.type)) return false;

        return true;
    }

    @Override
    public int hashCode() {
        int result = name.hashCode();
        result = 31 * result + type.hashCode();
        return result;
    }

    /**
     * @return the type of a single element of this property, so no Optional or NodeList or EnumSet.
     */
    public String getTypeNameGenerified() {
        if (hasWildcard) {
            return getTypeName() + "<?>";
        }
        return getTypeName();
    }

    /**
     * @return the raw type of a single element of this property, so nothing but the name.
     */
    public String getTypeName() {
        return type.getSimpleName();
    }

    /**
     * @return the type that is returned from getters in the AST.
     */
    public String getTypeNameForGetter() {
        if (isOptional) {
            return "Optional<" + getTypeNameForSetter() + ">";
        }
        return getTypeNameForSetter();
    }

    /**
     * @return the type that is passed to setters in the AST.
     */
    public String getTypeNameForSetter() {
        if (isNodeList) {
            return "NodeList<" + getTypeNameGenerified() + ">";
        }
        if (isEnumSet) {
            return "EnumSet<" + getTypeNameGenerified() + ">";
        }
        return getTypeNameGenerified();
    }

    /**
     * @return is this property an AST Node?
     */
    public boolean isNode() {
        return getNodeReference().isPresent();
    }

    /**
     * The name of the field in the containing BaseNodeMetaModel for this property meta model.
     */
    public String getMetaModelFieldName() {
        return getName() + "PropertyMetaModel";
    }

    /**
     * @return is this property an attribute, meaning: not a node?
     */
    public boolean isAttribute() {
        return !isNode();
    }

    /**
<<<<<<< HEAD
     * @return how many times can this property appear?
     */
    public Multiplicity getMultiplicity() {
        return isNodeList() || isEnumSet() ? MANY : ONE;
    }

    /**
=======
>>>>>>> fa02cb59
     * Introspects the node to get the value from this field.
     * Note that an optional empty field will return null here.
     */
    public Object getValue(Node node) {
        try {
            for (Class<?> c = node.getClass(); c != null; c = c.getSuperclass()) {
                Field[] fields = c.getDeclaredFields();
                for (Field classField : fields) {
                    if (classField.getName().equals(getName())) {
                        classField.setAccessible(true);
                        return classField.get(node);
                    }
                }
            }
            throw new NoSuchFieldError(getName());
        } catch (IllegalAccessException e) {
            throw new RuntimeException(e);
        }
    }
}<|MERGE_RESOLUTION|>--- conflicted
+++ resolved
@@ -228,16 +228,6 @@
     }
 
     /**
-<<<<<<< HEAD
-     * @return how many times can this property appear?
-     */
-    public Multiplicity getMultiplicity() {
-        return isNodeList() || isEnumSet() ? MANY : ONE;
-    }
-
-    /**
-=======
->>>>>>> fa02cb59
      * Introspects the node to get the value from this field.
      * Note that an optional empty field will return null here.
      */
@@ -257,4 +247,38 @@
             throw new RuntimeException(e);
         }
     }
+    /**
+     * @return is this property an attribute, meaning: not a node?
+     */
+    public boolean isAttribute() {
+        return !isNode();
+    }
+
+    /**
+     * @return how many times can this property appear?
+     */
+    public Multiplicity getMultiplicity() {
+        return isNodeList() || isEnumSet() ? MANY : ONE;
+    }
+
+    /**
+     * Introspects the node to get the value from this field.
+     * Note that an optional empty field will return null here.
+     */
+    public Object getValue(Node node) {
+        try {
+            for (Class<?> c = node.getClass(); c != null; c = c.getSuperclass()) {
+                Field[] fields = c.getDeclaredFields();
+                for (Field classField : fields) {
+                    if (classField.getName().equals(getName())) {
+                        classField.setAccessible(true);
+                        return classField.get(node);
+                    }
+                }
+            }
+            throw new NoSuchFieldError(getName());
+        } catch (IllegalAccessException e) {
+            throw new RuntimeException(e);
+        }
+    }
 }