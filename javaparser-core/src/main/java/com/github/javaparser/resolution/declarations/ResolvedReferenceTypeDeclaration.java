--- conflicted
+++ resolved
@@ -21,12 +21,8 @@
 
 package com.github.javaparser.resolution.declarations;
 
-<<<<<<< HEAD
 import com.github.javaparser.ast.Modifier;
-=======
-import com.github.javaparser.ast.AccessSpecifier;
 import com.github.javaparser.ast.Node;
->>>>>>> cf47b14e
 import com.github.javaparser.resolution.MethodUsage;
 import com.github.javaparser.resolution.UnsolvedSymbolException;
 import com.github.javaparser.resolution.types.ResolvedReferenceType;
@@ -170,13 +166,8 @@
      */
     default List<ResolvedFieldDeclaration> getVisibleFields() {
         return getAllFields().stream()
-<<<<<<< HEAD
-                .filter(f -> f.declaringType().equals(this) || f.accessSpecifier() != Modifier.Keyword.PRIVATE)
-                .collect(Collectors.toList());
-=======
-                       .filter(f -> f.declaringType().equals(this) || f.accessSpecifier() != AccessSpecifier.PRIVATE)
+                       .filter(f -> f.declaringType().equals(this) || f.accessSpecifier() != Modifier.Keyword.PRIVATE)
                        .collect(Collectors.toList());
->>>>>>> cf47b14e
     }
 
     /**
