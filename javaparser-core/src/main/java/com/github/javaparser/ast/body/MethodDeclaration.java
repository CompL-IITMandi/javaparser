--- conflicted
+++ resolved
@@ -24,23 +24,12 @@
 import static com.github.javaparser.Position.pos;
 import static com.github.javaparser.ast.internal.Utils.ensureNotNull;
 
-<<<<<<< HEAD
-=======
 import java.util.EnumSet;
->>>>>>> 27e58254
 import java.util.List;
 
 import com.github.javaparser.Range;
 import com.github.javaparser.ast.AccessSpecifier;
-<<<<<<< HEAD
 import com.github.javaparser.ast.TypeParameter;
-=======
-import com.github.javaparser.ast.DocumentableNode;
-import com.github.javaparser.ast.NamedNode;
-import com.github.javaparser.ast.NodeWithModifiers;
-import com.github.javaparser.ast.TypeParameter;
-import com.github.javaparser.ast.TypedNode;
->>>>>>> 27e58254
 import com.github.javaparser.ast.comments.JavadocComment;
 import com.github.javaparser.ast.expr.AnnotationExpr;
 import com.github.javaparser.ast.expr.NameExpr;
@@ -67,11 +56,7 @@
         NodeWithModifiers<MethodDeclaration>, NodeWithParameters<MethodDeclaration>,
         NodeWithThrowable<MethodDeclaration>, NodeWithBlockStmt<MethodDeclaration> {
 
-<<<<<<< HEAD
-    private int modifiers;
-=======
     private EnumSet<Modifier> modifiers = EnumSet.noneOf(Modifier.class);
->>>>>>> 27e58254
 
     private List<TypeParameter> typeParameters;
 
@@ -90,16 +75,15 @@
     private boolean isDefault = false;
 
     public MethodDeclaration() {
-<<<<<<< HEAD
-    }
-
-    public MethodDeclaration(final int modifiers, final Type type, final String name) {
+    }
+
+    public MethodDeclaration(final EnumSet<Modifier> modifiers, final Type type, final String name) {
         setModifiers(modifiers);
         setType(type);
         setName(name);
     }
 
-    public MethodDeclaration(final int modifiers, final Type type, final String name,
+    public MethodDeclaration(final EnumSet<Modifier> modifiers, final Type type, final String name,
                              final List<Parameter> parameters) {
         setModifiers(modifiers);
         setType(type);
@@ -107,7 +91,7 @@
         setParameters(parameters);
     }
 
-    public MethodDeclaration(final int modifiers, final List<AnnotationExpr> annotations,
+    public MethodDeclaration(final EnumSet<Modifier> modifiers, final List<AnnotationExpr> annotations,
                              final List<TypeParameter> typeParameters, final Type type, final String name,
                              final List<Parameter> parameters, final int arrayCount, final List<ReferenceType> throws_,
                              final BlockStmt body) {
@@ -127,7 +111,7 @@
      */
     @Deprecated
     public MethodDeclaration(final int beginLine, final int beginColumn, final int endLine, final int endColumn,
-                             final int modifiers, final List<AnnotationExpr> annotations,
+                             final EnumSet<Modifier> modifiers, final List<AnnotationExpr> annotations,
                              final List<TypeParameter> typeParameters, final Type type, final String name,
                              final List<Parameter> parameters, final int arrayCount, final List<ReferenceType> throws_,
                              final BlockStmt body) {
@@ -136,7 +120,7 @@
     }
 
     public MethodDeclaration(Range range,
-                             final int modifiers, final List<AnnotationExpr> annotations,
+                             final EnumSet<Modifier> modifiers, final List<AnnotationExpr> annotations,
                              final List<TypeParameter> typeParameters, final Type type, final String name,
                              final List<Parameter> parameters, final int arrayCount, final List<ReferenceType> throws_,
                              final BlockStmt body) {
@@ -177,7 +161,7 @@
      * @return modifiers
      */
     @Override
-    public int getModifiers() {
+    public EnumSet<Modifier> getModifiers() {
         return modifiers;
     }
 
@@ -185,95 +169,6 @@
     public String getName() {
         return name.getName();
     }
-=======
-	}
-
-    public MethodDeclaration(final EnumSet<Modifier> modifiers, final Type type, final String name) {
-		setModifiers(modifiers);
-		setType(type);
-		setName(name);
-	}
-
-    public MethodDeclaration(final EnumSet<Modifier> modifiers, final Type type, final String name,
-                             final List<Parameter> parameters) {
-		setModifiers(modifiers);
-		setType(type);
-		setName(name);
-		setParameters(parameters);
-	}
-
-    public MethodDeclaration(final EnumSet<Modifier> modifiers, final List<AnnotationExpr> annotations,
-			final List<TypeParameter> typeParameters, final Type type, final String name,
-			final List<Parameter> parameters, final int arrayCount, final List<ReferenceType> throws_, final BlockStmt body) {
-		super(annotations);
-		setModifiers(modifiers);
-		setTypeParameters(typeParameters);
-		setType(type);
-		setName(name);
-		setParameters(parameters);
-		setArrayCount(arrayCount);
-		setThrows(throws_);
-		setBody(body);
-	}
-
-	/**
-	 * @deprecated prefer using Range objects.
-	 */
-	@Deprecated
-	public MethodDeclaration(final int beginLine, final int beginColumn, final int endLine, final int endColumn,
-                             final EnumSet<Modifier> modifiers, final List<AnnotationExpr> annotations,
-			final List<TypeParameter> typeParameters, final Type type, final String name,
-			final List<Parameter> parameters, final int arrayCount, final List<ReferenceType> throws_, final BlockStmt body) {
-		this(new Range(pos(beginLine, beginColumn), pos(endLine, endColumn)), modifiers, annotations, typeParameters, type, name, parameters, arrayCount, throws_, body);
-	}
-	
-	public MethodDeclaration(Range range,
-                             final EnumSet<Modifier> modifiers, final List<AnnotationExpr> annotations,
-			final List<TypeParameter> typeParameters, final Type type, final String name,
-			final List<Parameter> parameters, final int arrayCount, final List<ReferenceType> throws_, final BlockStmt body) {
-		super(range, annotations);
-		setModifiers(modifiers);
-		setTypeParameters(typeParameters);
-		setType(type);
-		setName(name);
-		setParameters(parameters);
-		setArrayCount(arrayCount);
-		setThrows(throws_);
-		setBody(body);
-	}
-
-	@Override public <R, A> R accept(final GenericVisitor<R, A> v, final A arg) {
-		return v.visit(this, arg);
-	}
-
-	@Override public <A> void accept(final VoidVisitor<A> v, final A arg) {
-		v.visit(this, arg);
-	}
-
-	public int getArrayCount() {
-		return arrayCount;
-	}
-
-	public BlockStmt getBody() {
-		return body;
-	}
-
-	/**
-	 * Return the modifiers of this member declaration.
-	 * 
-	 * @see ModifierSet
-	 * @return modifiers
-	 */
-	@Override
-    public EnumSet<Modifier> getModifiers() {
-		return modifiers;
-	}
-
-	@Override
-	public String getName() {
-		return name.getName();
-	}
->>>>>>> 27e58254
 
     public NameExpr getNameExpr() {
         return name;
@@ -312,17 +207,11 @@
         return this;
     }
 
-<<<<<<< HEAD
-    @Override
-    public MethodDeclaration setModifiers(final int modifiers) {
+    @Override
+    public MethodDeclaration setModifiers(final EnumSet<Modifier> modifiers) {
         this.modifiers = modifiers;
         return this;
     }
-=======
-    public void setModifiers(final EnumSet<Modifier> modifiers) {
-		this.modifiers = modifiers;
-	}
->>>>>>> 27e58254
 
     @Override
     public MethodDeclaration setName(final String name) {
@@ -399,21 +288,6 @@
             AccessSpecifier accessSpecifier = Modifier.getAccessSpecifier(getModifiers());
             sb.append(accessSpecifier.getCodeRepresenation());
             sb.append(accessSpecifier == AccessSpecifier.DEFAULT ? "" : " ");
-<<<<<<< HEAD
-            if (ModifierSet.isStatic(getModifiers())) {
-                sb.append("static ");
-            }
-            if (ModifierSet.isAbstract(getModifiers())) {
-                sb.append("abstract ");
-            }
-            if (ModifierSet.isFinal(getModifiers())) {
-                sb.append("final ");
-            }
-            if (ModifierSet.isNative(getModifiers())) {
-                sb.append("native ");
-            }
-            if (ModifierSet.isSynchronized(getModifiers())) {
-=======
             if (getModifiers().contains(Modifier.STATIC)) {
                 sb.append("static ");
             }
@@ -427,7 +301,6 @@
                 sb.append("native ");
             }
             if (getModifiers().contains(Modifier.SYNCHRONIZED)) {
->>>>>>> 27e58254
                 sb.append("synchronized ");
             }
         }
