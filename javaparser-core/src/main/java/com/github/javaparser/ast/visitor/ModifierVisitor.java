/*
 * Copyright (C) 2007-2010 Júlio Vilmar Gesser.
 * Copyright (C) 2011, 2013-2016 The JavaParser Team.
 *
 * This file is part of JavaParser.
 *
 * JavaParser can be used either under the terms of
 * a) the GNU Lesser General Public License as published by
 *     the Free Software Foundation, either version 3 of the License, or
 *     (at your option) any later version.
 * b) the terms of the Apache License
 *
 * You should have received a copy of both licenses in LICENCE.LGPL and
 * LICENCE.APACHE. Please refer to those files for details.
 *
 * JavaParser is distributed in the hope that it will be useful,
 * but WITHOUT ANY WARRANTY; without even the implied warranty of
 * MERCHANTABILITY or FITNESS FOR A PARTICULAR PURPOSE.  See the
 * GNU Lesser General Public License for more details.
 */
package com.github.javaparser.ast.visitor;

import com.github.javaparser.ast.*;
import com.github.javaparser.ast.body.*;
import com.github.javaparser.ast.comments.BlockComment;
import com.github.javaparser.ast.comments.Comment;
import com.github.javaparser.ast.comments.JavadocComment;
import com.github.javaparser.ast.comments.LineComment;
import com.github.javaparser.ast.expr.*;
import com.github.javaparser.ast.modules.*;
import com.github.javaparser.ast.stmt.*;
import com.github.javaparser.ast.type.*;
import com.github.javaparser.utils.Pair;
import java.util.ArrayList;
import java.util.List;
import java.util.Optional;

/**
 * This visitor can be used to save time when some specific nodes needs
 * to be changed. To do that just extend this class and override the methods
 * from the nodes who needs to be changed, returning the changed node.
 * Returning null will remove the node.
 *
 * If a node is removed that was required in its parent node,
 * the parent node will be removed too.
 *
 * @author Julio Vilmar Gesser
 */
public class ModifierVisitor<A> implements GenericVisitor<Visitable, A> {

    @Override
    public Visitable visit(final AnnotationDeclaration n, final A arg) {
        NodeList<BodyDeclaration<?>> members = modifyList(n.getMembers(), arg);
        NodeList<Modifier> modifiers = modifyList(n.getModifiers(), arg);
        SimpleName name = (SimpleName) n.getName().accept(this, arg);
        NodeList<AnnotationExpr> annotations = modifyList(n.getAnnotations(), arg);
        Comment comment = n.getComment().map(s -> (Comment) s.accept(this, arg)).orElse(null);
        if (name == null)
            return null;
        n.setMembers(members);
        n.setModifiers(modifiers);
        n.setName(name);
        n.setAnnotations(annotations);
        n.setComment(comment);
        return n;
    }

    @Override
    public Visitable visit(final AnnotationMemberDeclaration n, final A arg) {
        Expression defaultValue = n.getDefaultValue().map(s -> (Expression) s.accept(this, arg)).orElse(null);
        NodeList<Modifier> modifiers = modifyList(n.getModifiers(), arg);
        SimpleName name = (SimpleName) n.getName().accept(this, arg);
        Type type = (Type) n.getType().accept(this, arg);
        NodeList<AnnotationExpr> annotations = modifyList(n.getAnnotations(), arg);
        Comment comment = n.getComment().map(s -> (Comment) s.accept(this, arg)).orElse(null);
        if (name == null || type == null)
            return null;
        n.setDefaultValue(defaultValue);
        n.setModifiers(modifiers);
        n.setName(name);
        n.setType(type);
        n.setAnnotations(annotations);
        n.setComment(comment);
        return n;
    }

    @Override
    public Visitable visit(final ArrayAccessExpr n, final A arg) {
        Expression index = (Expression) n.getIndex().accept(this, arg);
        Expression name = (Expression) n.getName().accept(this, arg);
        Comment comment = n.getComment().map(s -> (Comment) s.accept(this, arg)).orElse(null);
        if (index == null || name == null)
            return null;
        n.setIndex(index);
        n.setName(name);
        n.setComment(comment);
        return n;
    }

    @Override
    public Visitable visit(final ArrayCreationExpr n, final A arg) {
        Type elementType = (Type) n.getElementType().accept(this, arg);
        ArrayInitializerExpr initializer = n.getInitializer().map(s -> (ArrayInitializerExpr) s.accept(this, arg)).orElse(null);
        NodeList<ArrayCreationLevel> levels = modifyList(n.getLevels(), arg);
        Comment comment = n.getComment().map(s -> (Comment) s.accept(this, arg)).orElse(null);
        if (elementType == null || levels.isEmpty())
            return null;
        n.setElementType(elementType);
        n.setInitializer(initializer);
        n.setLevels(levels);
        n.setComment(comment);
        return n;
    }

    @Override
    public Visitable visit(final ArrayInitializerExpr n, final A arg) {
        NodeList<Expression> values = modifyList(n.getValues(), arg);
        Comment comment = n.getComment().map(s -> (Comment) s.accept(this, arg)).orElse(null);
        n.setValues(values);
        n.setComment(comment);
        return n;
    }

    @Override
    public Visitable visit(final AssertStmt n, final A arg) {
        Expression check = (Expression) n.getCheck().accept(this, arg);
        Expression message = n.getMessage().map(s -> (Expression) s.accept(this, arg)).orElse(null);
        Comment comment = n.getComment().map(s -> (Comment) s.accept(this, arg)).orElse(null);
        if (check == null)
            return null;
        n.setCheck(check);
        n.setMessage(message);
        n.setComment(comment);
        return n;
    }

    @Override
    public Visitable visit(final AssignExpr n, final A arg) {
        Expression target = (Expression) n.getTarget().accept(this, arg);
        Expression value = (Expression) n.getValue().accept(this, arg);
        Comment comment = n.getComment().map(s -> (Comment) s.accept(this, arg)).orElse(null);
        if (target == null || value == null)
            return null;
        n.setTarget(target);
        n.setValue(value);
        n.setComment(comment);
        return n;
    }

    @Override
    public Visitable visit(final BinaryExpr n, final A arg) {
        Expression left = (Expression) n.getLeft().accept(this, arg);
        Expression right = (Expression) n.getRight().accept(this, arg);
        Comment comment = n.getComment().map(s -> (Comment) s.accept(this, arg)).orElse(null);
        if (left == null)
            return right;
        if (right == null)
            return left;
        n.setLeft(left);
        n.setRight(right);
        n.setComment(comment);
        return n;
    }

    @Override
    public Visitable visit(final BlockStmt n, final A arg) {
        NodeList<Statement> statements = modifyList(n.getStatements(), arg);
        Comment comment = n.getComment().map(s -> (Comment) s.accept(this, arg)).orElse(null);
        n.setStatements(statements);
        n.setComment(comment);
        return n;
    }

    @Override
    public Visitable visit(final BooleanLiteralExpr n, final A arg) {
        Comment comment = n.getComment().map(s -> (Comment) s.accept(this, arg)).orElse(null);
        n.setComment(comment);
        return n;
    }

    @Override
    public Visitable visit(final BreakStmt n, final A arg) {
        SimpleName label = n.getLabel().map(s -> (SimpleName) s.accept(this, arg)).orElse(null);
        Comment comment = n.getComment().map(s -> (Comment) s.accept(this, arg)).orElse(null);
        n.setLabel(label);
        n.setComment(comment);
        return n;
    }

    @Override
    public Visitable visit(final CastExpr n, final A arg) {
        Expression expression = (Expression) n.getExpression().accept(this, arg);
        Type type = (Type) n.getType().accept(this, arg);
        Comment comment = n.getComment().map(s -> (Comment) s.accept(this, arg)).orElse(null);
        if (expression == null || type == null)
            return null;
        n.setExpression(expression);
        n.setType(type);
        n.setComment(comment);
        return n;
    }

    @Override
    public Visitable visit(final CatchClause n, final A arg) {
        BlockStmt body = (BlockStmt) n.getBody().accept(this, arg);
        Parameter parameter = (Parameter) n.getParameter().accept(this, arg);
        Comment comment = n.getComment().map(s -> (Comment) s.accept(this, arg)).orElse(null);
        if (body == null || parameter == null)
            return null;
        n.setBody(body);
        n.setParameter(parameter);
        n.setComment(comment);
        return n;
    }

    @Override
    public Visitable visit(final CharLiteralExpr n, final A arg) {
        Comment comment = n.getComment().map(s -> (Comment) s.accept(this, arg)).orElse(null);
        n.setComment(comment);
        return n;
    }

    @Override
    public Visitable visit(final ClassExpr n, final A arg) {
        Type type = (Type) n.getType().accept(this, arg);
        Comment comment = n.getComment().map(s -> (Comment) s.accept(this, arg)).orElse(null);
        if (type == null)
            return null;
        n.setType(type);
        n.setComment(comment);
        return n;
    }

    @Override
    public Visitable visit(final ClassOrInterfaceDeclaration n, final A arg) {
        NodeList<ClassOrInterfaceType> extendedTypes = modifyList(n.getExtendedTypes(), arg);
        NodeList<ClassOrInterfaceType> implementedTypes = modifyList(n.getImplementedTypes(), arg);
        NodeList<TypeParameter> typeParameters = modifyList(n.getTypeParameters(), arg);
        NodeList<BodyDeclaration<?>> members = modifyList(n.getMembers(), arg);
        NodeList<Modifier> modifiers = modifyList(n.getModifiers(), arg);
        SimpleName name = (SimpleName) n.getName().accept(this, arg);
        NodeList<AnnotationExpr> annotations = modifyList(n.getAnnotations(), arg);
        Comment comment = n.getComment().map(s -> (Comment) s.accept(this, arg)).orElse(null);
        if (name == null)
            return null;
        n.setExtendedTypes(extendedTypes);
        n.setImplementedTypes(implementedTypes);
        n.setTypeParameters(typeParameters);
        n.setMembers(members);
        n.setModifiers(modifiers);
        n.setName(name);
        n.setAnnotations(annotations);
        n.setComment(comment);
        return n;
    }

    @Override
    public Visitable visit(final ClassOrInterfaceType n, final A arg) {
        SimpleName name = (SimpleName) n.getName().accept(this, arg);
        ClassOrInterfaceType scope = n.getScope().map(s -> (ClassOrInterfaceType) s.accept(this, arg)).orElse(null);
        NodeList<Type> typeArguments = modifyList(n.getTypeArguments(), arg);
        NodeList<AnnotationExpr> annotations = modifyList(n.getAnnotations(), arg);
        Comment comment = n.getComment().map(s -> (Comment) s.accept(this, arg)).orElse(null);
        if (name == null)
            return null;
        n.setName(name);
        n.setScope(scope);
        n.setTypeArguments(typeArguments);
        n.setAnnotations(annotations);
        n.setComment(comment);
        return n;
    }

    @Override
    public Visitable visit(final CompilationUnit n, final A arg) {
        NodeList<ImportDeclaration> imports = modifyList(n.getImports(), arg);
        ModuleDeclaration module = n.getModule().map(s -> (ModuleDeclaration) s.accept(this, arg)).orElse(null);
        PackageDeclaration packageDeclaration = n.getPackageDeclaration().map(s -> (PackageDeclaration) s.accept(this, arg)).orElse(null);
        NodeList<TypeDeclaration<?>> types = modifyList(n.getTypes(), arg);
        Comment comment = n.getComment().map(s -> (Comment) s.accept(this, arg)).orElse(null);
        n.setImports(imports);
        n.setModule(module);
        n.setPackageDeclaration(packageDeclaration);
        n.setTypes(types);
        n.setComment(comment);
        return n;
    }

    @Override
    public Visitable visit(final ConditionalExpr n, final A arg) {
        Expression condition = (Expression) n.getCondition().accept(this, arg);
        Expression elseExpr = (Expression) n.getElseExpr().accept(this, arg);
        Expression thenExpr = (Expression) n.getThenExpr().accept(this, arg);
        Comment comment = n.getComment().map(s -> (Comment) s.accept(this, arg)).orElse(null);
        if (condition == null || elseExpr == null || thenExpr == null)
            return null;
        n.setCondition(condition);
        n.setElseExpr(elseExpr);
        n.setThenExpr(thenExpr);
        n.setComment(comment);
        return n;
    }

    @Override
    public Visitable visit(final ConstructorDeclaration n, final A arg) {
        BlockStmt body = (BlockStmt) n.getBody().accept(this, arg);
        NodeList<Modifier> modifiers = modifyList(n.getModifiers(), arg);
        SimpleName name = (SimpleName) n.getName().accept(this, arg);
        NodeList<Parameter> parameters = modifyList(n.getParameters(), arg);
        ReceiverParameter receiverParameter = n.getReceiverParameter().map(s -> (ReceiverParameter) s.accept(this, arg)).orElse(null);
        NodeList<ReferenceType> thrownExceptions = modifyList(n.getThrownExceptions(), arg);
        NodeList<TypeParameter> typeParameters = modifyList(n.getTypeParameters(), arg);
        NodeList<AnnotationExpr> annotations = modifyList(n.getAnnotations(), arg);
        Comment comment = n.getComment().map(s -> (Comment) s.accept(this, arg)).orElse(null);
        if (body == null || name == null)
            return null;
        n.setBody(body);
        n.setModifiers(modifiers);
        n.setName(name);
        n.setParameters(parameters);
        n.setReceiverParameter(receiverParameter);
        n.setThrownExceptions(thrownExceptions);
        n.setTypeParameters(typeParameters);
        n.setAnnotations(annotations);
        n.setComment(comment);
        return n;
    }

    @Override
    public Visitable visit(final ContinueStmt n, final A arg) {
        SimpleName label = n.getLabel().map(s -> (SimpleName) s.accept(this, arg)).orElse(null);
        Comment comment = n.getComment().map(s -> (Comment) s.accept(this, arg)).orElse(null);
        n.setLabel(label);
        n.setComment(comment);
        return n;
    }

    @Override
    public Visitable visit(final DoStmt n, final A arg) {
        Statement body = (Statement) n.getBody().accept(this, arg);
        Expression condition = (Expression) n.getCondition().accept(this, arg);
        Comment comment = n.getComment().map(s -> (Comment) s.accept(this, arg)).orElse(null);
        if (body == null || condition == null)
            return null;
        n.setBody(body);
        n.setCondition(condition);
        n.setComment(comment);
        return n;
    }

    @Override
    public Visitable visit(final DoubleLiteralExpr n, final A arg) {
        Comment comment = n.getComment().map(s -> (Comment) s.accept(this, arg)).orElse(null);
        n.setComment(comment);
        return n;
    }

    @Override
    public Visitable visit(final EmptyStmt n, final A arg) {
        Comment comment = n.getComment().map(s -> (Comment) s.accept(this, arg)).orElse(null);
        n.setComment(comment);
        return n;
    }

    @Override
    public Visitable visit(final EnclosedExpr n, final A arg) {
        Expression inner = (Expression) n.getInner().accept(this, arg);
        Comment comment = n.getComment().map(s -> (Comment) s.accept(this, arg)).orElse(null);
        if (inner == null)
            return null;
        n.setInner(inner);
        n.setComment(comment);
        return n;
    }

    @Override
    public Visitable visit(final EnumConstantDeclaration n, final A arg) {
        NodeList<Expression> arguments = modifyList(n.getArguments(), arg);
        NodeList<BodyDeclaration<?>> classBody = modifyList(n.getClassBody(), arg);
        SimpleName name = (SimpleName) n.getName().accept(this, arg);
        NodeList<AnnotationExpr> annotations = modifyList(n.getAnnotations(), arg);
        Comment comment = n.getComment().map(s -> (Comment) s.accept(this, arg)).orElse(null);
        if (name == null)
            return null;
        n.setArguments(arguments);
        n.setClassBody(classBody);
        n.setName(name);
        n.setAnnotations(annotations);
        n.setComment(comment);
        return n;
    }

    @Override
    public Visitable visit(final EnumDeclaration n, final A arg) {
        NodeList<EnumConstantDeclaration> entries = modifyList(n.getEntries(), arg);
        NodeList<ClassOrInterfaceType> implementedTypes = modifyList(n.getImplementedTypes(), arg);
        NodeList<BodyDeclaration<?>> members = modifyList(n.getMembers(), arg);
        NodeList<Modifier> modifiers = modifyList(n.getModifiers(), arg);
        SimpleName name = (SimpleName) n.getName().accept(this, arg);
        NodeList<AnnotationExpr> annotations = modifyList(n.getAnnotations(), arg);
        Comment comment = n.getComment().map(s -> (Comment) s.accept(this, arg)).orElse(null);
        if (name == null)
            return null;
        n.setEntries(entries);
        n.setImplementedTypes(implementedTypes);
        n.setMembers(members);
        n.setModifiers(modifiers);
        n.setName(name);
        n.setAnnotations(annotations);
        n.setComment(comment);
        return n;
    }

    @Override
    public Visitable visit(final ExplicitConstructorInvocationStmt n, final A arg) {
        NodeList<Expression> arguments = modifyList(n.getArguments(), arg);
        Expression expression = n.getExpression().map(s -> (Expression) s.accept(this, arg)).orElse(null);
        NodeList<Type> typeArguments = modifyList(n.getTypeArguments(), arg);
        Comment comment = n.getComment().map(s -> (Comment) s.accept(this, arg)).orElse(null);
        n.setArguments(arguments);
        n.setExpression(expression);
        n.setTypeArguments(typeArguments);
        n.setComment(comment);
        return n;
    }

    @Override
    public Visitable visit(final ExpressionStmt n, final A arg) {
        Expression expression = (Expression) n.getExpression().accept(this, arg);
        Comment comment = n.getComment().map(s -> (Comment) s.accept(this, arg)).orElse(null);
        if (expression == null)
            return null;
        n.setExpression(expression);
        n.setComment(comment);
        return n;
    }

    @Override
    public Visitable visit(final FieldAccessExpr n, final A arg) {
        SimpleName name = (SimpleName) n.getName().accept(this, arg);
        Expression scope = (Expression) n.getScope().accept(this, arg);
        NodeList<Type> typeArguments = modifyList(n.getTypeArguments(), arg);
        Comment comment = n.getComment().map(s -> (Comment) s.accept(this, arg)).orElse(null);
        if (name == null || scope == null)
            return null;
        n.setName(name);
        n.setScope(scope);
        n.setTypeArguments(typeArguments);
        n.setComment(comment);
        return n;
    }

    @Override
    public Visitable visit(final FieldDeclaration n, final A arg) {
        NodeList<Modifier> modifiers = modifyList(n.getModifiers(), arg);
        NodeList<VariableDeclarator> variables = modifyList(n.getVariables(), arg);
        NodeList<AnnotationExpr> annotations = modifyList(n.getAnnotations(), arg);
        Comment comment = n.getComment().map(s -> (Comment) s.accept(this, arg)).orElse(null);
        if (variables.isEmpty())
            return null;
        n.setModifiers(modifiers);
        n.setVariables(variables);
        n.setAnnotations(annotations);
        n.setComment(comment);
        return n;
    }

    @Override
<<<<<<< HEAD
    @Generated("com.github.javaparser.generator.core.visitor.ModifierVisitorGenerator")
    public Visitable visit(final ForEachStmt n, final A arg) {
=======
    public Visitable visit(final ForeachStmt n, final A arg) {
>>>>>>> cf47b14e
        Statement body = (Statement) n.getBody().accept(this, arg);
        Expression iterable = (Expression) n.getIterable().accept(this, arg);
        VariableDeclarationExpr variable = (VariableDeclarationExpr) n.getVariable().accept(this, arg);
        Comment comment = n.getComment().map(s -> (Comment) s.accept(this, arg)).orElse(null);
        if (body == null || iterable == null || variable == null)
            return null;
        n.setBody(body);
        n.setIterable(iterable);
        n.setVariable(variable);
        n.setComment(comment);
        return n;
    }

    @Override
    public Visitable visit(final ForStmt n, final A arg) {
        Statement body = (Statement) n.getBody().accept(this, arg);
        Expression compare = n.getCompare().map(s -> (Expression) s.accept(this, arg)).orElse(null);
        NodeList<Expression> initialization = modifyList(n.getInitialization(), arg);
        NodeList<Expression> update = modifyList(n.getUpdate(), arg);
        Comment comment = n.getComment().map(s -> (Comment) s.accept(this, arg)).orElse(null);
        if (body == null)
            return null;
        n.setBody(body);
        n.setCompare(compare);
        n.setInitialization(initialization);
        n.setUpdate(update);
        n.setComment(comment);
        return n;
    }

    @Override
    public Visitable visit(final IfStmt n, final A arg) {
        Expression condition = (Expression) n.getCondition().accept(this, arg);
        Statement elseStmt = n.getElseStmt().map(s -> (Statement) s.accept(this, arg)).orElse(null);
        Statement thenStmt = (Statement) n.getThenStmt().accept(this, arg);
        Comment comment = n.getComment().map(s -> (Comment) s.accept(this, arg)).orElse(null);
        if (condition == null || thenStmt == null)
            return null;
        n.setCondition(condition);
        n.setElseStmt(elseStmt);
        n.setThenStmt(thenStmt);
        n.setComment(comment);
        return n;
    }

    @Override
    public Visitable visit(final InitializerDeclaration n, final A arg) {
        BlockStmt body = (BlockStmt) n.getBody().accept(this, arg);
        NodeList<AnnotationExpr> annotations = modifyList(n.getAnnotations(), arg);
        Comment comment = n.getComment().map(s -> (Comment) s.accept(this, arg)).orElse(null);
        if (body == null)
            return null;
        n.setBody(body);
        n.setAnnotations(annotations);
        n.setComment(comment);
        return n;
    }

    @Override
    public Visitable visit(final InstanceOfExpr n, final A arg) {
        Expression expression = (Expression) n.getExpression().accept(this, arg);
        ReferenceType type = (ReferenceType) n.getType().accept(this, arg);
        Comment comment = n.getComment().map(s -> (Comment) s.accept(this, arg)).orElse(null);
        if (expression == null || type == null)
            return null;
        n.setExpression(expression);
        n.setType(type);
        n.setComment(comment);
        return n;
    }

    @Override
    public Visitable visit(final IntegerLiteralExpr n, final A arg) {
        Comment comment = n.getComment().map(s -> (Comment) s.accept(this, arg)).orElse(null);
        n.setComment(comment);
        return n;
    }

    @Override
    public Visitable visit(final JavadocComment n, final A arg) {
        Comment comment = n.getComment().map(s -> (Comment) s.accept(this, arg)).orElse(null);
        n.setComment(comment);
        return n;
    }

    @Override
    public Visitable visit(final LabeledStmt n, final A arg) {
        SimpleName label = (SimpleName) n.getLabel().accept(this, arg);
        Statement statement = (Statement) n.getStatement().accept(this, arg);
        Comment comment = n.getComment().map(s -> (Comment) s.accept(this, arg)).orElse(null);
        if (label == null || statement == null)
            return null;
        n.setLabel(label);
        n.setStatement(statement);
        n.setComment(comment);
        return n;
    }

    @Override
    public Visitable visit(final LongLiteralExpr n, final A arg) {
        Comment comment = n.getComment().map(s -> (Comment) s.accept(this, arg)).orElse(null);
        n.setComment(comment);
        return n;
    }

    @Override
    public Visitable visit(final MarkerAnnotationExpr n, final A arg) {
        Name name = (Name) n.getName().accept(this, arg);
        Comment comment = n.getComment().map(s -> (Comment) s.accept(this, arg)).orElse(null);
        if (name == null)
            return null;
        n.setName(name);
        n.setComment(comment);
        return n;
    }

    @Override
    public Visitable visit(final MemberValuePair n, final A arg) {
        SimpleName name = (SimpleName) n.getName().accept(this, arg);
        Expression value = (Expression) n.getValue().accept(this, arg);
        Comment comment = n.getComment().map(s -> (Comment) s.accept(this, arg)).orElse(null);
        if (name == null || value == null)
            return null;
        n.setName(name);
        n.setValue(value);
        n.setComment(comment);
        return n;
    }

    @Override
    public Visitable visit(final MethodCallExpr n, final A arg) {
        NodeList<Expression> arguments = modifyList(n.getArguments(), arg);
        SimpleName name = (SimpleName) n.getName().accept(this, arg);
        Expression scope = n.getScope().map(s -> (Expression) s.accept(this, arg)).orElse(null);
        NodeList<Type> typeArguments = modifyList(n.getTypeArguments(), arg);
        Comment comment = n.getComment().map(s -> (Comment) s.accept(this, arg)).orElse(null);
        if (name == null)
            return null;
        n.setArguments(arguments);
        n.setName(name);
        n.setScope(scope);
        n.setTypeArguments(typeArguments);
        n.setComment(comment);
        return n;
    }

    @Override
    public Visitable visit(final MethodDeclaration n, final A arg) {
        BlockStmt body = n.getBody().map(s -> (BlockStmt) s.accept(this, arg)).orElse(null);
        Type type = (Type) n.getType().accept(this, arg);
        NodeList<Modifier> modifiers = modifyList(n.getModifiers(), arg);
        SimpleName name = (SimpleName) n.getName().accept(this, arg);
        NodeList<Parameter> parameters = modifyList(n.getParameters(), arg);
        ReceiverParameter receiverParameter = n.getReceiverParameter().map(s -> (ReceiverParameter) s.accept(this, arg)).orElse(null);
        NodeList<ReferenceType> thrownExceptions = modifyList(n.getThrownExceptions(), arg);
        NodeList<TypeParameter> typeParameters = modifyList(n.getTypeParameters(), arg);
        NodeList<AnnotationExpr> annotations = modifyList(n.getAnnotations(), arg);
        Comment comment = n.getComment().map(s -> (Comment) s.accept(this, arg)).orElse(null);
        if (type == null || name == null)
            return null;
        n.setBody(body);
        n.setType(type);
        n.setModifiers(modifiers);
        n.setName(name);
        n.setParameters(parameters);
        n.setReceiverParameter(receiverParameter);
        n.setThrownExceptions(thrownExceptions);
        n.setTypeParameters(typeParameters);
        n.setAnnotations(annotations);
        n.setComment(comment);
        return n;
    }

    @Override
    public Visitable visit(final NameExpr n, final A arg) {
        SimpleName name = (SimpleName) n.getName().accept(this, arg);
        Comment comment = n.getComment().map(s -> (Comment) s.accept(this, arg)).orElse(null);
        if (name == null)
            return null;
        n.setName(name);
        n.setComment(comment);
        return n;
    }

    @Override
    public Visitable visit(final NormalAnnotationExpr n, final A arg) {
        NodeList<MemberValuePair> pairs = modifyList(n.getPairs(), arg);
        Name name = (Name) n.getName().accept(this, arg);
        Comment comment = n.getComment().map(s -> (Comment) s.accept(this, arg)).orElse(null);
        if (name == null)
            return null;
        n.setPairs(pairs);
        n.setName(name);
        n.setComment(comment);
        return n;
    }

    @Override
    public Visitable visit(final NullLiteralExpr n, final A arg) {
        Comment comment = n.getComment().map(s -> (Comment) s.accept(this, arg)).orElse(null);
        n.setComment(comment);
        return n;
    }

    @Override
    public Visitable visit(final ObjectCreationExpr n, final A arg) {
        NodeList<BodyDeclaration<?>> anonymousClassBody = modifyList(n.getAnonymousClassBody(), arg);
        NodeList<Expression> arguments = modifyList(n.getArguments(), arg);
        Expression scope = n.getScope().map(s -> (Expression) s.accept(this, arg)).orElse(null);
        ClassOrInterfaceType type = (ClassOrInterfaceType) n.getType().accept(this, arg);
        NodeList<Type> typeArguments = modifyList(n.getTypeArguments(), arg);
        Comment comment = n.getComment().map(s -> (Comment) s.accept(this, arg)).orElse(null);
        if (type == null)
            return null;
        n.setAnonymousClassBody(anonymousClassBody);
        n.setArguments(arguments);
        n.setScope(scope);
        n.setType(type);
        n.setTypeArguments(typeArguments);
        n.setComment(comment);
        return n;
    }

    @Override
    public Visitable visit(final PackageDeclaration n, final A arg) {
        NodeList<AnnotationExpr> annotations = modifyList(n.getAnnotations(), arg);
        Name name = (Name) n.getName().accept(this, arg);
        Comment comment = n.getComment().map(s -> (Comment) s.accept(this, arg)).orElse(null);
        if (name == null)
            return null;
        n.setAnnotations(annotations);
        n.setName(name);
        n.setComment(comment);
        return n;
    }

    @Override
    public Visitable visit(final Parameter n, final A arg) {
        NodeList<AnnotationExpr> annotations = modifyList(n.getAnnotations(), arg);
        NodeList<Modifier> modifiers = modifyList(n.getModifiers(), arg);
        SimpleName name = (SimpleName) n.getName().accept(this, arg);
        Type type = (Type) n.getType().accept(this, arg);
        NodeList<AnnotationExpr> varArgsAnnotations = modifyList(n.getVarArgsAnnotations(), arg);
        Comment comment = n.getComment().map(s -> (Comment) s.accept(this, arg)).orElse(null);
        if (name == null || type == null)
            return null;
        n.setAnnotations(annotations);
        n.setModifiers(modifiers);
        n.setName(name);
        n.setType(type);
        n.setVarArgsAnnotations(varArgsAnnotations);
        n.setComment(comment);
        return n;
    }

    @Override
    public Visitable visit(final Name n, final A arg) {
        NodeList<AnnotationExpr> annotations = modifyList(n.getAnnotations(), arg);
        Name qualifier = n.getQualifier().map(s -> (Name) s.accept(this, arg)).orElse(null);
        Comment comment = n.getComment().map(s -> (Comment) s.accept(this, arg)).orElse(null);
        n.setAnnotations(annotations);
        n.setQualifier(qualifier);
        n.setComment(comment);
        return n;
    }

    @Override
    public Visitable visit(final PrimitiveType n, final A arg) {
        NodeList<AnnotationExpr> annotations = modifyList(n.getAnnotations(), arg);
        Comment comment = n.getComment().map(s -> (Comment) s.accept(this, arg)).orElse(null);
        n.setAnnotations(annotations);
        n.setComment(comment);
        return n;
    }

    @Override
    public Visitable visit(final SimpleName n, final A arg) {
        Comment comment = n.getComment().map(s -> (Comment) s.accept(this, arg)).orElse(null);
        n.setComment(comment);
        return n;
    }

    @Override
    public Visitable visit(final ArrayType n, final A arg) {
        Type componentType = (Type) n.getComponentType().accept(this, arg);
        NodeList<AnnotationExpr> annotations = modifyList(n.getAnnotations(), arg);
        Comment comment = n.getComment().map(s -> (Comment) s.accept(this, arg)).orElse(null);
        if (componentType == null)
            return null;
        n.setComponentType(componentType);
        n.setAnnotations(annotations);
        n.setComment(comment);
        return n;
    }

    @Override
    public Visitable visit(final ArrayCreationLevel n, final A arg) {
        NodeList<AnnotationExpr> annotations = modifyList(n.getAnnotations(), arg);
        Expression dimension = n.getDimension().map(s -> (Expression) s.accept(this, arg)).orElse(null);
        Comment comment = n.getComment().map(s -> (Comment) s.accept(this, arg)).orElse(null);
        n.setAnnotations(annotations);
        n.setDimension(dimension);
        n.setComment(comment);
        return n;
    }

    @Override
    public Visitable visit(final IntersectionType n, final A arg) {
        NodeList<ReferenceType> elements = modifyList(n.getElements(), arg);
        NodeList<AnnotationExpr> annotations = modifyList(n.getAnnotations(), arg);
        Comment comment = n.getComment().map(s -> (Comment) s.accept(this, arg)).orElse(null);
        if (elements.isEmpty())
            return null;
        n.setElements(elements);
        n.setAnnotations(annotations);
        n.setComment(comment);
        return n;
    }

    @Override
    public Visitable visit(final UnionType n, final A arg) {
        NodeList<ReferenceType> elements = modifyList(n.getElements(), arg);
        NodeList<AnnotationExpr> annotations = modifyList(n.getAnnotations(), arg);
        Comment comment = n.getComment().map(s -> (Comment) s.accept(this, arg)).orElse(null);
        if (elements.isEmpty())
            return null;
        n.setElements(elements);
        n.setAnnotations(annotations);
        n.setComment(comment);
        return n;
    }

    @Override
    public Visitable visit(final ReturnStmt n, final A arg) {
        Expression expression = n.getExpression().map(s -> (Expression) s.accept(this, arg)).orElse(null);
        Comment comment = n.getComment().map(s -> (Comment) s.accept(this, arg)).orElse(null);
        n.setExpression(expression);
        n.setComment(comment);
        return n;
    }

    @Override
    public Visitable visit(final SingleMemberAnnotationExpr n, final A arg) {
        Expression memberValue = (Expression) n.getMemberValue().accept(this, arg);
        Name name = (Name) n.getName().accept(this, arg);
        Comment comment = n.getComment().map(s -> (Comment) s.accept(this, arg)).orElse(null);
        if (memberValue == null || name == null)
            return null;
        n.setMemberValue(memberValue);
        n.setName(name);
        n.setComment(comment);
        return n;
    }

    @Override
    public Visitable visit(final StringLiteralExpr n, final A arg) {
        Comment comment = n.getComment().map(s -> (Comment) s.accept(this, arg)).orElse(null);
        n.setComment(comment);
        return n;
    }

    @Override
    public Visitable visit(final SuperExpr n, final A arg) {
        Expression classExpr = n.getClassExpr().map(s -> (Expression) s.accept(this, arg)).orElse(null);
        Comment comment = n.getComment().map(s -> (Comment) s.accept(this, arg)).orElse(null);
        n.setClassExpr(classExpr);
        n.setComment(comment);
        return n;
    }

    @Override
    public Visitable visit(final SwitchEntryStmt n, final A arg) {
        Expression label = n.getLabel().map(s -> (Expression) s.accept(this, arg)).orElse(null);
        NodeList<Statement> statements = modifyList(n.getStatements(), arg);
        Comment comment = n.getComment().map(s -> (Comment) s.accept(this, arg)).orElse(null);
        n.setLabel(label);
        n.setStatements(statements);
        n.setComment(comment);
        return n;
    }

    @Override
    public Visitable visit(final SwitchStmt n, final A arg) {
        NodeList<SwitchEntryStmt> entries = modifyList(n.getEntries(), arg);
        Expression selector = (Expression) n.getSelector().accept(this, arg);
        Comment comment = n.getComment().map(s -> (Comment) s.accept(this, arg)).orElse(null);
        if (selector == null)
            return null;
        n.setEntries(entries);
        n.setSelector(selector);
        n.setComment(comment);
        return n;
    }

    @Override
    public Visitable visit(final SynchronizedStmt n, final A arg) {
        BlockStmt body = (BlockStmt) n.getBody().accept(this, arg);
        Expression expression = (Expression) n.getExpression().accept(this, arg);
        Comment comment = n.getComment().map(s -> (Comment) s.accept(this, arg)).orElse(null);
        if (body == null || expression == null)
            return null;
        n.setBody(body);
        n.setExpression(expression);
        n.setComment(comment);
        return n;
    }

    @Override
    public Visitable visit(final ThisExpr n, final A arg) {
        Expression classExpr = n.getClassExpr().map(s -> (Expression) s.accept(this, arg)).orElse(null);
        Comment comment = n.getComment().map(s -> (Comment) s.accept(this, arg)).orElse(null);
        n.setClassExpr(classExpr);
        n.setComment(comment);
        return n;
    }

    @Override
    public Visitable visit(final ThrowStmt n, final A arg) {
        Expression expression = (Expression) n.getExpression().accept(this, arg);
        Comment comment = n.getComment().map(s -> (Comment) s.accept(this, arg)).orElse(null);
        if (expression == null)
            return null;
        n.setExpression(expression);
        n.setComment(comment);
        return n;
    }

    @Override
    public Visitable visit(final TryStmt n, final A arg) {
        NodeList<CatchClause> catchClauses = modifyList(n.getCatchClauses(), arg);
        BlockStmt finallyBlock = n.getFinallyBlock().map(s -> (BlockStmt) s.accept(this, arg)).orElse(null);
        NodeList<Expression> resources = modifyList(n.getResources(), arg);
        BlockStmt tryBlock = (BlockStmt) n.getTryBlock().accept(this, arg);
        Comment comment = n.getComment().map(s -> (Comment) s.accept(this, arg)).orElse(null);
        if (tryBlock == null)
            return null;
        n.setCatchClauses(catchClauses);
        n.setFinallyBlock(finallyBlock);
        n.setResources(resources);
        n.setTryBlock(tryBlock);
        n.setComment(comment);
        return n;
    }

    @Override
    public Visitable visit(final LocalClassDeclarationStmt n, final A arg) {
        ClassOrInterfaceDeclaration classDeclaration = (ClassOrInterfaceDeclaration) n.getClassDeclaration().accept(this, arg);
        Comment comment = n.getComment().map(s -> (Comment) s.accept(this, arg)).orElse(null);
        if (classDeclaration == null)
            return null;
        n.setClassDeclaration(classDeclaration);
        n.setComment(comment);
        return n;
    }

    @Override
    public Visitable visit(final TypeParameter n, final A arg) {
        SimpleName name = (SimpleName) n.getName().accept(this, arg);
        NodeList<ClassOrInterfaceType> typeBound = modifyList(n.getTypeBound(), arg);
        NodeList<AnnotationExpr> annotations = modifyList(n.getAnnotations(), arg);
        Comment comment = n.getComment().map(s -> (Comment) s.accept(this, arg)).orElse(null);
        if (name == null)
            return null;
        n.setName(name);
        n.setTypeBound(typeBound);
        n.setAnnotations(annotations);
        n.setComment(comment);
        return n;
    }

    @Override
    public Visitable visit(final UnaryExpr n, final A arg) {
        Expression expression = (Expression) n.getExpression().accept(this, arg);
        Comment comment = n.getComment().map(s -> (Comment) s.accept(this, arg)).orElse(null);
        if (expression == null)
            return null;
        n.setExpression(expression);
        n.setComment(comment);
        return n;
    }

    @Override
    public Visitable visit(final UnknownType n, final A arg) {
        NodeList<AnnotationExpr> annotations = modifyList(n.getAnnotations(), arg);
        Comment comment = n.getComment().map(s -> (Comment) s.accept(this, arg)).orElse(null);
        n.setAnnotations(annotations);
        n.setComment(comment);
        return n;
    }

    @Override
    public Visitable visit(final VariableDeclarationExpr n, final A arg) {
        NodeList<AnnotationExpr> annotations = modifyList(n.getAnnotations(), arg);
        NodeList<Modifier> modifiers = modifyList(n.getModifiers(), arg);
        NodeList<VariableDeclarator> variables = modifyList(n.getVariables(), arg);
        Comment comment = n.getComment().map(s -> (Comment) s.accept(this, arg)).orElse(null);
        if (variables.isEmpty())
            return null;
        n.setAnnotations(annotations);
        n.setModifiers(modifiers);
        n.setVariables(variables);
        n.setComment(comment);
        return n;
    }

    @Override
    public Visitable visit(final VariableDeclarator n, final A arg) {
        Expression initializer = n.getInitializer().map(s -> (Expression) s.accept(this, arg)).orElse(null);
        SimpleName name = (SimpleName) n.getName().accept(this, arg);
        Type type = (Type) n.getType().accept(this, arg);
        Comment comment = n.getComment().map(s -> (Comment) s.accept(this, arg)).orElse(null);
        if (name == null || type == null)
            return null;
        n.setInitializer(initializer);
        n.setName(name);
        n.setType(type);
        n.setComment(comment);
        return n;
    }

    @Override
    public Visitable visit(final VoidType n, final A arg) {
        NodeList<AnnotationExpr> annotations = modifyList(n.getAnnotations(), arg);
        Comment comment = n.getComment().map(s -> (Comment) s.accept(this, arg)).orElse(null);
        n.setAnnotations(annotations);
        n.setComment(comment);
        return n;
    }

    @Override
    public Visitable visit(final WhileStmt n, final A arg) {
        Statement body = (Statement) n.getBody().accept(this, arg);
        Expression condition = (Expression) n.getCondition().accept(this, arg);
        Comment comment = n.getComment().map(s -> (Comment) s.accept(this, arg)).orElse(null);
        if (body == null || condition == null)
            return null;
        n.setBody(body);
        n.setCondition(condition);
        n.setComment(comment);
        return n;
    }

    @Override
    public Visitable visit(final WildcardType n, final A arg) {
        ReferenceType extendedType = n.getExtendedType().map(s -> (ReferenceType) s.accept(this, arg)).orElse(null);
        ReferenceType superType = n.getSuperType().map(s -> (ReferenceType) s.accept(this, arg)).orElse(null);
        NodeList<AnnotationExpr> annotations = modifyList(n.getAnnotations(), arg);
        Comment comment = n.getComment().map(s -> (Comment) s.accept(this, arg)).orElse(null);
        n.setExtendedType(extendedType);
        n.setSuperType(superType);
        n.setAnnotations(annotations);
        n.setComment(comment);
        return n;
    }

    @Override
    public Visitable visit(final LambdaExpr n, final A arg) {
        Statement body = (Statement) n.getBody().accept(this, arg);
        NodeList<Parameter> parameters = modifyList(n.getParameters(), arg);
        Comment comment = n.getComment().map(s -> (Comment) s.accept(this, arg)).orElse(null);
        if (body == null)
            return null;
        n.setBody(body);
        n.setParameters(parameters);
        n.setComment(comment);
        return n;
    }

    @Override
    public Visitable visit(final MethodReferenceExpr n, final A arg) {
        Expression scope = (Expression) n.getScope().accept(this, arg);
        NodeList<Type> typeArguments = modifyList(n.getTypeArguments(), arg);
        Comment comment = n.getComment().map(s -> (Comment) s.accept(this, arg)).orElse(null);
        if (scope == null)
            return null;
        n.setScope(scope);
        n.setTypeArguments(typeArguments);
        n.setComment(comment);
        return n;
    }

    @Override
    public Visitable visit(final TypeExpr n, final A arg) {
        Type type = (Type) n.getType().accept(this, arg);
        Comment comment = n.getComment().map(s -> (Comment) s.accept(this, arg)).orElse(null);
        if (type == null)
            return null;
        n.setType(type);
        n.setComment(comment);
        return n;
    }

    @Override
    public Visitable visit(NodeList n, A arg) {
        if (n.isEmpty()) {
            return n;
        }
        final List<Pair<Node, Node>> changeList = new ArrayList<>();
        final List<Node> listCopy = new ArrayList<>(n);
        for (Node node : listCopy) {
            final Node newNode = (Node) node.accept(this, arg);
            changeList.add(new Pair<>(node, newNode));
        }
        for (Pair<Node, Node> change : changeList) {
            if (change.b == null) {
                n.remove(change.a);
            } else {
                final int i = n.indexOf(change.a);
                // If the user removed this item by hand, ignore the change.
                if (i != -1) {
                    n.set(i, change.b);
                }
            }
        }
        return n;
    }

    @Override
    public Node visit(final ImportDeclaration n, final A arg) {
        Name name = (Name) n.getName().accept(this, arg);
        Comment comment = n.getComment().map(s -> (Comment) s.accept(this, arg)).orElse(null);
        if (name == null)
            return null;
        n.setName(name);
        n.setComment(comment);
        return n;
    }

    @Override
    public Visitable visit(final BlockComment n, final A arg) {
        Comment comment = n.getComment().map(s -> (Comment) s.accept(this, arg)).orElse(null);
        n.setComment(comment);
        return n;
    }

    @Override
    public Visitable visit(final LineComment n, final A arg) {
        Comment comment = n.getComment().map(s -> (Comment) s.accept(this, arg)).orElse(null);
        n.setComment(comment);
        return n;
    }

    private <N extends Node> NodeList<N> modifyList(NodeList<N> list, A arg) {
        return (NodeList<N>) list.accept(this, arg);
    }

    private <N extends Node> NodeList<N> modifyList(Optional<NodeList<N>> list, A arg) {
        return list.map(ns -> modifyList(ns, arg)).orElse(null);
    }

    public Visitable visit(final ModuleDeclaration n, final A arg) {
        NodeList<AnnotationExpr> annotations = modifyList(n.getAnnotations(), arg);
        NodeList<ModuleDirective> directives = modifyList(n.getDirectives(), arg);
        Name name = (Name) n.getName().accept(this, arg);
        Comment comment = n.getComment().map(s -> (Comment) s.accept(this, arg)).orElse(null);
        if (name == null)
            return null;
        n.setAnnotations(annotations);
        n.setDirectives(directives);
        n.setName(name);
        n.setComment(comment);
        return n;
    }

<<<<<<< HEAD
    @Generated("com.github.javaparser.generator.core.visitor.ModifierVisitorGenerator")
    public Visitable visit(final ModuleRequiresDirective n, final A arg) {
        NodeList<Modifier> modifiers = modifyList(n.getModifiers(), arg);
=======
    public Visitable visit(final ModuleRequiresStmt n, final A arg) {
>>>>>>> cf47b14e
        Name name = (Name) n.getName().accept(this, arg);
        Comment comment = n.getComment().map(s -> (Comment) s.accept(this, arg)).orElse(null);
        if (name == null)
            return null;
        n.setModifiers(modifiers);
        n.setName(name);
        n.setComment(comment);
        return n;
    }

    @Override()
<<<<<<< HEAD
    @Generated("com.github.javaparser.generator.core.visitor.ModifierVisitorGenerator")
    public Visitable visit(final ModuleExportsDirective n, final A arg) {
=======
    public Visitable visit(final ModuleExportsStmt n, final A arg) {
>>>>>>> cf47b14e
        NodeList<Name> moduleNames = modifyList(n.getModuleNames(), arg);
        Name name = (Name) n.getName().accept(this, arg);
        Comment comment = n.getComment().map(s -> (Comment) s.accept(this, arg)).orElse(null);
        if (name == null)
            return null;
        n.setModuleNames(moduleNames);
        n.setName(name);
        n.setComment(comment);
        return n;
    }

    @Override()
<<<<<<< HEAD
    @Generated("com.github.javaparser.generator.core.visitor.ModifierVisitorGenerator")
    public Visitable visit(final ModuleProvidesDirective n, final A arg) {
=======
    public Visitable visit(final ModuleProvidesStmt n, final A arg) {
>>>>>>> cf47b14e
        Name name = (Name) n.getName().accept(this, arg);
        NodeList<Name> with = modifyList(n.getWith(), arg);
        Comment comment = n.getComment().map(s -> (Comment) s.accept(this, arg)).orElse(null);
        if (name == null)
            return null;
        n.setName(name);
        n.setWith(with);
        n.setComment(comment);
        return n;
    }

    @Override()
<<<<<<< HEAD
    @Generated("com.github.javaparser.generator.core.visitor.ModifierVisitorGenerator")
    public Visitable visit(final ModuleUsesDirective n, final A arg) {
=======
    public Visitable visit(final ModuleUsesStmt n, final A arg) {
>>>>>>> cf47b14e
        Name name = (Name) n.getName().accept(this, arg);
        Comment comment = n.getComment().map(s -> (Comment) s.accept(this, arg)).orElse(null);
        if (name == null)
            return null;
        n.setName(name);
        n.setComment(comment);
        return n;
    }

    @Override
<<<<<<< HEAD
    @Generated("com.github.javaparser.generator.core.visitor.ModifierVisitorGenerator")
    public Visitable visit(final ModuleOpensDirective n, final A arg) {
=======
    public Visitable visit(final ModuleOpensStmt n, final A arg) {
>>>>>>> cf47b14e
        NodeList<Name> moduleNames = modifyList(n.getModuleNames(), arg);
        Name name = (Name) n.getName().accept(this, arg);
        Comment comment = n.getComment().map(s -> (Comment) s.accept(this, arg)).orElse(null);
        if (name == null)
            return null;
        n.setModuleNames(moduleNames);
        n.setName(name);
        n.setComment(comment);
        return n;
    }

    @Override
    public Visitable visit(final UnparsableStmt n, final A arg) {
        Comment comment = n.getComment().map(s -> (Comment) s.accept(this, arg)).orElse(null);
        n.setComment(comment);
        return n;
    }

    @Override
    public Visitable visit(final ReceiverParameter n, final A arg) {
        NodeList<AnnotationExpr> annotations = modifyList(n.getAnnotations(), arg);
        Name name = (Name) n.getName().accept(this, arg);
        Type type = (Type) n.getType().accept(this, arg);
        Comment comment = n.getComment().map(s -> (Comment) s.accept(this, arg)).orElse(null);
        if (name == null || type == null)
            return null;
        n.setAnnotations(annotations);
        n.setName(name);
        n.setType(type);
        n.setComment(comment);
        return n;
    }

    @Override
    public Visitable visit(final VarType n, final A arg) {
        NodeList<AnnotationExpr> annotations = modifyList(n.getAnnotations(), arg);
        Comment comment = n.getComment().map(s -> (Comment) s.accept(this, arg)).orElse(null);
        n.setAnnotations(annotations);
        n.setComment(comment);
        return n;
    }

    @Override
    public Visitable visit(final Modifier n, final A arg) {
        Comment comment = n.getComment().map(s -> (Comment) s.accept(this, arg)).orElse(null);
        n.setComment(comment);
        return n;
    }
}<|MERGE_RESOLUTION|>--- conflicted
+++ resolved
@@ -466,12 +466,7 @@
     }
 
     @Override
-<<<<<<< HEAD
-    @Generated("com.github.javaparser.generator.core.visitor.ModifierVisitorGenerator")
     public Visitable visit(final ForEachStmt n, final A arg) {
-=======
-    public Visitable visit(final ForeachStmt n, final A arg) {
->>>>>>> cf47b14e
         Statement body = (Statement) n.getBody().accept(this, arg);
         Expression iterable = (Expression) n.getIterable().accept(this, arg);
         VariableDeclarationExpr variable = (VariableDeclarationExpr) n.getVariable().accept(this, arg);
@@ -1136,13 +1131,8 @@
         return n;
     }
 
-<<<<<<< HEAD
-    @Generated("com.github.javaparser.generator.core.visitor.ModifierVisitorGenerator")
     public Visitable visit(final ModuleRequiresDirective n, final A arg) {
         NodeList<Modifier> modifiers = modifyList(n.getModifiers(), arg);
-=======
-    public Visitable visit(final ModuleRequiresStmt n, final A arg) {
->>>>>>> cf47b14e
         Name name = (Name) n.getName().accept(this, arg);
         Comment comment = n.getComment().map(s -> (Comment) s.accept(this, arg)).orElse(null);
         if (name == null)
@@ -1154,12 +1144,7 @@
     }
 
     @Override()
-<<<<<<< HEAD
-    @Generated("com.github.javaparser.generator.core.visitor.ModifierVisitorGenerator")
     public Visitable visit(final ModuleExportsDirective n, final A arg) {
-=======
-    public Visitable visit(final ModuleExportsStmt n, final A arg) {
->>>>>>> cf47b14e
         NodeList<Name> moduleNames = modifyList(n.getModuleNames(), arg);
         Name name = (Name) n.getName().accept(this, arg);
         Comment comment = n.getComment().map(s -> (Comment) s.accept(this, arg)).orElse(null);
@@ -1172,12 +1157,7 @@
     }
 
     @Override()
-<<<<<<< HEAD
-    @Generated("com.github.javaparser.generator.core.visitor.ModifierVisitorGenerator")
     public Visitable visit(final ModuleProvidesDirective n, final A arg) {
-=======
-    public Visitable visit(final ModuleProvidesStmt n, final A arg) {
->>>>>>> cf47b14e
         Name name = (Name) n.getName().accept(this, arg);
         NodeList<Name> with = modifyList(n.getWith(), arg);
         Comment comment = n.getComment().map(s -> (Comment) s.accept(this, arg)).orElse(null);
@@ -1190,12 +1170,7 @@
     }
 
     @Override()
-<<<<<<< HEAD
-    @Generated("com.github.javaparser.generator.core.visitor.ModifierVisitorGenerator")
     public Visitable visit(final ModuleUsesDirective n, final A arg) {
-=======
-    public Visitable visit(final ModuleUsesStmt n, final A arg) {
->>>>>>> cf47b14e
         Name name = (Name) n.getName().accept(this, arg);
         Comment comment = n.getComment().map(s -> (Comment) s.accept(this, arg)).orElse(null);
         if (name == null)
@@ -1206,12 +1181,7 @@
     }
 
     @Override
-<<<<<<< HEAD
-    @Generated("com.github.javaparser.generator.core.visitor.ModifierVisitorGenerator")
     public Visitable visit(final ModuleOpensDirective n, final A arg) {
-=======
-    public Visitable visit(final ModuleOpensStmt n, final A arg) {
->>>>>>> cf47b14e
         NodeList<Name> moduleNames = modifyList(n.getModuleNames(), arg);
         Name name = (Name) n.getName().accept(this, arg);
         Comment comment = n.getComment().map(s -> (Comment) s.accept(this, arg)).orElse(null);
