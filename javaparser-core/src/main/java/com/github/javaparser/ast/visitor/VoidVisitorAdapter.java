/*
 * Copyright (C) 2007-2010 Júlio Vilmar Gesser.
 * Copyright (C) 2011, 2013-2016 The JavaParser Team.
 *
 * This file is part of JavaParser.
 *
 * JavaParser can be used either under the terms of
 * a) the GNU Lesser General Public License as published by
 *     the Free Software Foundation, either version 3 of the License, or
 *     (at your option) any later version.
 * b) the terms of the Apache License
 *
 * You should have received a copy of both licenses in LICENCE.LGPL and
 * LICENCE.APACHE. Please refer to those files for details.
 *
 * JavaParser is distributed in the hope that it will be useful,
 * but WITHOUT ANY WARRANTY; without even the implied warranty of
 * MERCHANTABILITY or FITNESS FOR A PARTICULAR PURPOSE.  See the
 * GNU Lesser General Public License for more details.
 */
package com.github.javaparser.ast.visitor;

import com.github.javaparser.ast.*;
import com.github.javaparser.ast.body.*;
import com.github.javaparser.ast.comments.BlockComment;
import com.github.javaparser.ast.comments.JavadocComment;
import com.github.javaparser.ast.comments.LineComment;
import com.github.javaparser.ast.expr.*;
import com.github.javaparser.ast.modules.*;
import com.github.javaparser.ast.stmt.*;
import com.github.javaparser.ast.type.*;
import javax.annotation.Generated;

/**
 * A visitor that returns nothing, and has a default implementation for all its visit
 * methods that simply visit their children in an unspecified order.
 *
 * @author Julio Vilmar Gesser
 */
public abstract class VoidVisitorAdapter<A> implements VoidVisitor<A> {

    @Override
    @Generated("com.github.javaparser.generator.core.visitor.VoidVisitorAdapterGenerator")
    public void visit(final AnnotationDeclaration n, final A arg) {
        n.getMembers().forEach(p -> p.accept(this, arg));
        n.getModifiers().forEach(p -> p.accept(this, arg));
        n.getName().accept(this, arg);
        n.getAnnotations().forEach(p -> p.accept(this, arg));
        n.getComment().ifPresent(l -> l.accept(this, arg));
    }

    @Override
    @Generated("com.github.javaparser.generator.core.visitor.VoidVisitorAdapterGenerator")
    public void visit(final AnnotationMemberDeclaration n, final A arg) {
        n.getDefaultValue().ifPresent(l -> l.accept(this, arg));
        n.getModifiers().forEach(p -> p.accept(this, arg));
        n.getName().accept(this, arg);
        n.getType().accept(this, arg);
        n.getAnnotations().forEach(p -> p.accept(this, arg));
        n.getComment().ifPresent(l -> l.accept(this, arg));
    }

    @Override
    @Generated("com.github.javaparser.generator.core.visitor.VoidVisitorAdapterGenerator")
    public void visit(final ArrayAccessExpr n, final A arg) {
        n.getIndex().accept(this, arg);
        n.getName().accept(this, arg);
        n.getComment().ifPresent(l -> l.accept(this, arg));
    }

    @Override
    @Generated("com.github.javaparser.generator.core.visitor.VoidVisitorAdapterGenerator")
    public void visit(final ArrayCreationExpr n, final A arg) {
        n.getElementType().accept(this, arg);
        n.getInitializer().ifPresent(l -> l.accept(this, arg));
        n.getLevels().forEach(p -> p.accept(this, arg));
        n.getComment().ifPresent(l -> l.accept(this, arg));
    }

    @Override
    @Generated("com.github.javaparser.generator.core.visitor.VoidVisitorAdapterGenerator")
    public void visit(final ArrayInitializerExpr n, final A arg) {
        n.getValues().forEach(p -> p.accept(this, arg));
        n.getComment().ifPresent(l -> l.accept(this, arg));
    }

    @Override
    @Generated("com.github.javaparser.generator.core.visitor.VoidVisitorAdapterGenerator")
    public void visit(final AssertStmt n, final A arg) {
        n.getCheck().accept(this, arg);
        n.getMessage().ifPresent(l -> l.accept(this, arg));
        n.getComment().ifPresent(l -> l.accept(this, arg));
    }

    @Override
    @Generated("com.github.javaparser.generator.core.visitor.VoidVisitorAdapterGenerator")
    public void visit(final AssignExpr n, final A arg) {
        n.getTarget().accept(this, arg);
        n.getValue().accept(this, arg);
        n.getComment().ifPresent(l -> l.accept(this, arg));
    }

    @Override
    @Generated("com.github.javaparser.generator.core.visitor.VoidVisitorAdapterGenerator")
    public void visit(final BinaryExpr n, final A arg) {
        n.getLeft().accept(this, arg);
        n.getRight().accept(this, arg);
        n.getComment().ifPresent(l -> l.accept(this, arg));
    }

    @Override
    @Generated("com.github.javaparser.generator.core.visitor.VoidVisitorAdapterGenerator")
    public void visit(final BlockComment n, final A arg) {
        n.getComment().ifPresent(l -> l.accept(this, arg));
    }

    @Override
    @Generated("com.github.javaparser.generator.core.visitor.VoidVisitorAdapterGenerator")
    public void visit(final BlockStmt n, final A arg) {
        n.getStatements().forEach(p -> p.accept(this, arg));
        n.getComment().ifPresent(l -> l.accept(this, arg));
    }

    @Override
    @Generated("com.github.javaparser.generator.core.visitor.VoidVisitorAdapterGenerator")
    public void visit(final BooleanLiteralExpr n, final A arg) {
        n.getComment().ifPresent(l -> l.accept(this, arg));
    }

    @Override
    @Generated("com.github.javaparser.generator.core.visitor.VoidVisitorAdapterGenerator")
    public void visit(final BreakStmt n, final A arg) {
        n.getLabel().ifPresent(l -> l.accept(this, arg));
        n.getComment().ifPresent(l -> l.accept(this, arg));
    }

    @Override
    @Generated("com.github.javaparser.generator.core.visitor.VoidVisitorAdapterGenerator")
    public void visit(final CastExpr n, final A arg) {
        n.getExpression().accept(this, arg);
        n.getType().accept(this, arg);
        n.getComment().ifPresent(l -> l.accept(this, arg));
    }

    @Override
    @Generated("com.github.javaparser.generator.core.visitor.VoidVisitorAdapterGenerator")
    public void visit(final CatchClause n, final A arg) {
        n.getBody().accept(this, arg);
        n.getParameter().accept(this, arg);
        n.getComment().ifPresent(l -> l.accept(this, arg));
    }

    @Override
    @Generated("com.github.javaparser.generator.core.visitor.VoidVisitorAdapterGenerator")
    public void visit(final CharLiteralExpr n, final A arg) {
        n.getComment().ifPresent(l -> l.accept(this, arg));
    }

    @Override
    @Generated("com.github.javaparser.generator.core.visitor.VoidVisitorAdapterGenerator")
    public void visit(final ClassExpr n, final A arg) {
        n.getType().accept(this, arg);
        n.getComment().ifPresent(l -> l.accept(this, arg));
    }

    @Override
    @Generated("com.github.javaparser.generator.core.visitor.VoidVisitorAdapterGenerator")
    public void visit(final ClassOrInterfaceDeclaration n, final A arg) {
        n.getExtendedTypes().forEach(p -> p.accept(this, arg));
        n.getImplementedTypes().forEach(p -> p.accept(this, arg));
        n.getTypeParameters().forEach(p -> p.accept(this, arg));
        n.getMembers().forEach(p -> p.accept(this, arg));
        n.getModifiers().forEach(p -> p.accept(this, arg));
        n.getName().accept(this, arg);
        n.getAnnotations().forEach(p -> p.accept(this, arg));
        n.getComment().ifPresent(l -> l.accept(this, arg));
    }

    @Override
    @Generated("com.github.javaparser.generator.core.visitor.VoidVisitorAdapterGenerator")
    public void visit(final ClassOrInterfaceType n, final A arg) {
        n.getName().accept(this, arg);
        n.getScope().ifPresent(l -> l.accept(this, arg));
        n.getTypeArguments().ifPresent(l -> l.forEach(v -> v.accept(this, arg)));
        n.getAnnotations().forEach(p -> p.accept(this, arg));
        n.getComment().ifPresent(l -> l.accept(this, arg));
    }

    @Override
    @Generated("com.github.javaparser.generator.core.visitor.VoidVisitorAdapterGenerator")
    public void visit(final CompilationUnit n, final A arg) {
        n.getImports().forEach(p -> p.accept(this, arg));
        n.getModule().ifPresent(l -> l.accept(this, arg));
        n.getPackageDeclaration().ifPresent(l -> l.accept(this, arg));
        n.getTypes().forEach(p -> p.accept(this, arg));
        n.getComment().ifPresent(l -> l.accept(this, arg));
    }

    @Override
    @Generated("com.github.javaparser.generator.core.visitor.VoidVisitorAdapterGenerator")
    public void visit(final ConditionalExpr n, final A arg) {
        n.getCondition().accept(this, arg);
        n.getElseExpr().accept(this, arg);
        n.getThenExpr().accept(this, arg);
        n.getComment().ifPresent(l -> l.accept(this, arg));
    }

    @Override
    @Generated("com.github.javaparser.generator.core.visitor.VoidVisitorAdapterGenerator")
    public void visit(final ConstructorDeclaration n, final A arg) {
        n.getBody().accept(this, arg);
        n.getModifiers().forEach(p -> p.accept(this, arg));
        n.getName().accept(this, arg);
        n.getParameters().forEach(p -> p.accept(this, arg));
        n.getReceiverParameter().ifPresent(l -> l.accept(this, arg));
        n.getThrownExceptions().forEach(p -> p.accept(this, arg));
        n.getTypeParameters().forEach(p -> p.accept(this, arg));
        n.getAnnotations().forEach(p -> p.accept(this, arg));
        n.getComment().ifPresent(l -> l.accept(this, arg));
    }

    @Override
    @Generated("com.github.javaparser.generator.core.visitor.VoidVisitorAdapterGenerator")
    public void visit(final ContinueStmt n, final A arg) {
        n.getLabel().ifPresent(l -> l.accept(this, arg));
        n.getComment().ifPresent(l -> l.accept(this, arg));
    }

    @Override
    @Generated("com.github.javaparser.generator.core.visitor.VoidVisitorAdapterGenerator")
    public void visit(final DoStmt n, final A arg) {
        n.getBody().accept(this, arg);
        n.getCondition().accept(this, arg);
        n.getComment().ifPresent(l -> l.accept(this, arg));
    }

    @Override
    @Generated("com.github.javaparser.generator.core.visitor.VoidVisitorAdapterGenerator")
    public void visit(final DoubleLiteralExpr n, final A arg) {
        n.getComment().ifPresent(l -> l.accept(this, arg));
    }

    @Override
    @Generated("com.github.javaparser.generator.core.visitor.VoidVisitorAdapterGenerator")
    public void visit(final EmptyStmt n, final A arg) {
        n.getComment().ifPresent(l -> l.accept(this, arg));
    }

    @Override
    @Generated("com.github.javaparser.generator.core.visitor.VoidVisitorAdapterGenerator")
    public void visit(final EnclosedExpr n, final A arg) {
        n.getInner().accept(this, arg);
        n.getComment().ifPresent(l -> l.accept(this, arg));
    }

    @Override
    @Generated("com.github.javaparser.generator.core.visitor.VoidVisitorAdapterGenerator")
    public void visit(final EnumConstantDeclaration n, final A arg) {
        n.getArguments().forEach(p -> p.accept(this, arg));
        n.getClassBody().forEach(p -> p.accept(this, arg));
        n.getName().accept(this, arg);
        n.getAnnotations().forEach(p -> p.accept(this, arg));
        n.getComment().ifPresent(l -> l.accept(this, arg));
    }

    @Override
    @Generated("com.github.javaparser.generator.core.visitor.VoidVisitorAdapterGenerator")
    public void visit(final EnumDeclaration n, final A arg) {
        n.getEntries().forEach(p -> p.accept(this, arg));
        n.getImplementedTypes().forEach(p -> p.accept(this, arg));
        n.getMembers().forEach(p -> p.accept(this, arg));
        n.getModifiers().forEach(p -> p.accept(this, arg));
        n.getName().accept(this, arg);
        n.getAnnotations().forEach(p -> p.accept(this, arg));
        n.getComment().ifPresent(l -> l.accept(this, arg));
    }

    @Override
    @Generated("com.github.javaparser.generator.core.visitor.VoidVisitorAdapterGenerator")
    public void visit(final ExplicitConstructorInvocationStmt n, final A arg) {
        n.getArguments().forEach(p -> p.accept(this, arg));
        n.getExpression().ifPresent(l -> l.accept(this, arg));
        n.getTypeArguments().ifPresent(l -> l.forEach(v -> v.accept(this, arg)));
        n.getComment().ifPresent(l -> l.accept(this, arg));
    }

    @Override
    @Generated("com.github.javaparser.generator.core.visitor.VoidVisitorAdapterGenerator")
    public void visit(final ExpressionStmt n, final A arg) {
        n.getExpression().accept(this, arg);
        n.getComment().ifPresent(l -> l.accept(this, arg));
    }

    @Override
    @Generated("com.github.javaparser.generator.core.visitor.VoidVisitorAdapterGenerator")
    public void visit(final FieldAccessExpr n, final A arg) {
        n.getName().accept(this, arg);
        n.getScope().accept(this, arg);
        n.getTypeArguments().ifPresent(l -> l.forEach(v -> v.accept(this, arg)));
        n.getComment().ifPresent(l -> l.accept(this, arg));
    }

    @Override
    @Generated("com.github.javaparser.generator.core.visitor.VoidVisitorAdapterGenerator")
    public void visit(final FieldDeclaration n, final A arg) {
        n.getModifiers().forEach(p -> p.accept(this, arg));
        n.getVariables().forEach(p -> p.accept(this, arg));
        n.getAnnotations().forEach(p -> p.accept(this, arg));
        n.getComment().ifPresent(l -> l.accept(this, arg));
    }

    @Override
    @Generated("com.github.javaparser.generator.core.visitor.VoidVisitorAdapterGenerator")
    public void visit(final ForEachStmt n, final A arg) {
        n.getBody().accept(this, arg);
        n.getIterable().accept(this, arg);
        n.getVariable().accept(this, arg);
        n.getComment().ifPresent(l -> l.accept(this, arg));
    }

    @Override
    @Generated("com.github.javaparser.generator.core.visitor.VoidVisitorAdapterGenerator")
    public void visit(final ForStmt n, final A arg) {
        n.getBody().accept(this, arg);
        n.getCompare().ifPresent(l -> l.accept(this, arg));
        n.getInitialization().forEach(p -> p.accept(this, arg));
        n.getUpdate().forEach(p -> p.accept(this, arg));
        n.getComment().ifPresent(l -> l.accept(this, arg));
    }

    @Override
    @Generated("com.github.javaparser.generator.core.visitor.VoidVisitorAdapterGenerator")
    public void visit(final IfStmt n, final A arg) {
        n.getCondition().accept(this, arg);
        n.getElseStmt().ifPresent(l -> l.accept(this, arg));
        n.getThenStmt().accept(this, arg);
        n.getComment().ifPresent(l -> l.accept(this, arg));
    }

    @Override
    @Generated("com.github.javaparser.generator.core.visitor.VoidVisitorAdapterGenerator")
    public void visit(final InitializerDeclaration n, final A arg) {
        n.getBody().accept(this, arg);
        n.getAnnotations().forEach(p -> p.accept(this, arg));
        n.getComment().ifPresent(l -> l.accept(this, arg));
    }

    @Override
    @Generated("com.github.javaparser.generator.core.visitor.VoidVisitorAdapterGenerator")
    public void visit(final InstanceOfExpr n, final A arg) {
        n.getExpression().accept(this, arg);
        n.getType().accept(this, arg);
        n.getComment().ifPresent(l -> l.accept(this, arg));
    }

    @Override
    @Generated("com.github.javaparser.generator.core.visitor.VoidVisitorAdapterGenerator")
    public void visit(final IntegerLiteralExpr n, final A arg) {
        n.getComment().ifPresent(l -> l.accept(this, arg));
    }

    @Override
    @Generated("com.github.javaparser.generator.core.visitor.VoidVisitorAdapterGenerator")
    public void visit(final JavadocComment n, final A arg) {
        n.getComment().ifPresent(l -> l.accept(this, arg));
    }

    @Override
    @Generated("com.github.javaparser.generator.core.visitor.VoidVisitorAdapterGenerator")
    public void visit(final LabeledStmt n, final A arg) {
        n.getLabel().accept(this, arg);
        n.getStatement().accept(this, arg);
        n.getComment().ifPresent(l -> l.accept(this, arg));
    }

    @Override
    @Generated("com.github.javaparser.generator.core.visitor.VoidVisitorAdapterGenerator")
    public void visit(final LineComment n, final A arg) {
        n.getComment().ifPresent(l -> l.accept(this, arg));
    }

    @Override
    @Generated("com.github.javaparser.generator.core.visitor.VoidVisitorAdapterGenerator")
    public void visit(final LongLiteralExpr n, final A arg) {
        n.getComment().ifPresent(l -> l.accept(this, arg));
    }

    @Override
    @Generated("com.github.javaparser.generator.core.visitor.VoidVisitorAdapterGenerator")
    public void visit(final MarkerAnnotationExpr n, final A arg) {
        n.getName().accept(this, arg);
        n.getComment().ifPresent(l -> l.accept(this, arg));
    }

    @Override
    @Generated("com.github.javaparser.generator.core.visitor.VoidVisitorAdapterGenerator")
    public void visit(final MemberValuePair n, final A arg) {
        n.getName().accept(this, arg);
        n.getValue().accept(this, arg);
        n.getComment().ifPresent(l -> l.accept(this, arg));
    }

    @Override
    @Generated("com.github.javaparser.generator.core.visitor.VoidVisitorAdapterGenerator")
    public void visit(final MethodCallExpr n, final A arg) {
        n.getArguments().forEach(p -> p.accept(this, arg));
        n.getName().accept(this, arg);
        n.getScope().ifPresent(l -> l.accept(this, arg));
        n.getTypeArguments().ifPresent(l -> l.forEach(v -> v.accept(this, arg)));
        n.getComment().ifPresent(l -> l.accept(this, arg));
    }

    @Override
    @Generated("com.github.javaparser.generator.core.visitor.VoidVisitorAdapterGenerator")
    public void visit(final MethodDeclaration n, final A arg) {
        n.getBody().ifPresent(l -> l.accept(this, arg));
        n.getType().accept(this, arg);
        n.getModifiers().forEach(p -> p.accept(this, arg));
        n.getName().accept(this, arg);
        n.getParameters().forEach(p -> p.accept(this, arg));
        n.getReceiverParameter().ifPresent(l -> l.accept(this, arg));
        n.getThrownExceptions().forEach(p -> p.accept(this, arg));
        n.getTypeParameters().forEach(p -> p.accept(this, arg));
        n.getAnnotations().forEach(p -> p.accept(this, arg));
        n.getComment().ifPresent(l -> l.accept(this, arg));
    }

    @Override
    @Generated("com.github.javaparser.generator.core.visitor.VoidVisitorAdapterGenerator")
    public void visit(final NameExpr n, final A arg) {
        n.getName().accept(this, arg);
        n.getComment().ifPresent(l -> l.accept(this, arg));
    }

    @Override
    @Generated("com.github.javaparser.generator.core.visitor.VoidVisitorAdapterGenerator")
    public void visit(final NormalAnnotationExpr n, final A arg) {
        n.getPairs().forEach(p -> p.accept(this, arg));
        n.getName().accept(this, arg);
        n.getComment().ifPresent(l -> l.accept(this, arg));
    }

    @Override
    @Generated("com.github.javaparser.generator.core.visitor.VoidVisitorAdapterGenerator")
    public void visit(final NullLiteralExpr n, final A arg) {
        n.getComment().ifPresent(l -> l.accept(this, arg));
    }

    @Override
    @Generated("com.github.javaparser.generator.core.visitor.VoidVisitorAdapterGenerator")
    public void visit(final ObjectCreationExpr n, final A arg) {
        n.getAnonymousClassBody().ifPresent(l -> l.forEach(v -> v.accept(this, arg)));
        n.getArguments().forEach(p -> p.accept(this, arg));
        n.getScope().ifPresent(l -> l.accept(this, arg));
        n.getType().accept(this, arg);
        n.getTypeArguments().ifPresent(l -> l.forEach(v -> v.accept(this, arg)));
        n.getComment().ifPresent(l -> l.accept(this, arg));
    }

    @Override
    @Generated("com.github.javaparser.generator.core.visitor.VoidVisitorAdapterGenerator")
    public void visit(final PackageDeclaration n, final A arg) {
        n.getAnnotations().forEach(p -> p.accept(this, arg));
        n.getName().accept(this, arg);
        n.getComment().ifPresent(l -> l.accept(this, arg));
    }

    @Override
    @Generated("com.github.javaparser.generator.core.visitor.VoidVisitorAdapterGenerator")
    public void visit(final Parameter n, final A arg) {
        n.getAnnotations().forEach(p -> p.accept(this, arg));
        n.getModifiers().forEach(p -> p.accept(this, arg));
        n.getName().accept(this, arg);
        n.getType().accept(this, arg);
        n.getVarArgsAnnotations().forEach(p -> p.accept(this, arg));
        n.getComment().ifPresent(l -> l.accept(this, arg));
    }

    @Override
    @Generated("com.github.javaparser.generator.core.visitor.VoidVisitorAdapterGenerator")
    public void visit(final PrimitiveType n, final A arg) {
        n.getAnnotations().forEach(p -> p.accept(this, arg));
        n.getComment().ifPresent(l -> l.accept(this, arg));
    }

    @Override
    @Generated("com.github.javaparser.generator.core.visitor.VoidVisitorAdapterGenerator")
    public void visit(final Name n, final A arg) {
        n.getAnnotations().forEach(p -> p.accept(this, arg));
        n.getQualifier().ifPresent(l -> l.accept(this, arg));
        n.getComment().ifPresent(l -> l.accept(this, arg));
    }

    @Override
    @Generated("com.github.javaparser.generator.core.visitor.VoidVisitorAdapterGenerator")
    public void visit(final SimpleName n, final A arg) {
        n.getComment().ifPresent(l -> l.accept(this, arg));
    }

    @Override
    @Generated("com.github.javaparser.generator.core.visitor.VoidVisitorAdapterGenerator")
    public void visit(final ArrayType n, final A arg) {
        n.getComponentType().accept(this, arg);
        n.getAnnotations().forEach(p -> p.accept(this, arg));
        n.getComment().ifPresent(l -> l.accept(this, arg));
    }

    @Override
    @Generated("com.github.javaparser.generator.core.visitor.VoidVisitorAdapterGenerator")
    public void visit(final ArrayCreationLevel n, final A arg) {
        n.getAnnotations().forEach(p -> p.accept(this, arg));
        n.getDimension().ifPresent(l -> l.accept(this, arg));
        n.getComment().ifPresent(l -> l.accept(this, arg));
    }

    @Override
    @Generated("com.github.javaparser.generator.core.visitor.VoidVisitorAdapterGenerator")
    public void visit(final IntersectionType n, final A arg) {
        n.getElements().forEach(p -> p.accept(this, arg));
        n.getAnnotations().forEach(p -> p.accept(this, arg));
        n.getComment().ifPresent(l -> l.accept(this, arg));
    }

    @Override
    @Generated("com.github.javaparser.generator.core.visitor.VoidVisitorAdapterGenerator")
    public void visit(final UnionType n, final A arg) {
        n.getElements().forEach(p -> p.accept(this, arg));
        n.getAnnotations().forEach(p -> p.accept(this, arg));
        n.getComment().ifPresent(l -> l.accept(this, arg));
    }

    @Override
    @Generated("com.github.javaparser.generator.core.visitor.VoidVisitorAdapterGenerator")
    public void visit(final ReturnStmt n, final A arg) {
        n.getExpression().ifPresent(l -> l.accept(this, arg));
        n.getComment().ifPresent(l -> l.accept(this, arg));
    }

    @Override
    @Generated("com.github.javaparser.generator.core.visitor.VoidVisitorAdapterGenerator")
    public void visit(final SingleMemberAnnotationExpr n, final A arg) {
        n.getMemberValue().accept(this, arg);
        n.getName().accept(this, arg);
        n.getComment().ifPresent(l -> l.accept(this, arg));
    }

    @Override
    @Generated("com.github.javaparser.generator.core.visitor.VoidVisitorAdapterGenerator")
    public void visit(final StringLiteralExpr n, final A arg) {
        n.getComment().ifPresent(l -> l.accept(this, arg));
    }

    @Override
    @Generated("com.github.javaparser.generator.core.visitor.VoidVisitorAdapterGenerator")
    public void visit(final SuperExpr n, final A arg) {
        n.getClassExpr().ifPresent(l -> l.accept(this, arg));
        n.getComment().ifPresent(l -> l.accept(this, arg));
    }

    @Override
    @Generated("com.github.javaparser.generator.core.visitor.VoidVisitorAdapterGenerator")
    public void visit(final SwitchEntryStmt n, final A arg) {
        n.getLabel().ifPresent(l -> l.accept(this, arg));
        n.getStatements().forEach(p -> p.accept(this, arg));
        n.getComment().ifPresent(l -> l.accept(this, arg));
    }

    @Override
    @Generated("com.github.javaparser.generator.core.visitor.VoidVisitorAdapterGenerator")
    public void visit(final SwitchStmt n, final A arg) {
        n.getEntries().forEach(p -> p.accept(this, arg));
        n.getSelector().accept(this, arg);
        n.getComment().ifPresent(l -> l.accept(this, arg));
    }

    @Override
    @Generated("com.github.javaparser.generator.core.visitor.VoidVisitorAdapterGenerator")
    public void visit(final SynchronizedStmt n, final A arg) {
        n.getBody().accept(this, arg);
        n.getExpression().accept(this, arg);
        n.getComment().ifPresent(l -> l.accept(this, arg));
    }

    @Override
    @Generated("com.github.javaparser.generator.core.visitor.VoidVisitorAdapterGenerator")
    public void visit(final ThisExpr n, final A arg) {
        n.getClassExpr().ifPresent(l -> l.accept(this, arg));
        n.getComment().ifPresent(l -> l.accept(this, arg));
    }

    @Override
    @Generated("com.github.javaparser.generator.core.visitor.VoidVisitorAdapterGenerator")
    public void visit(final ThrowStmt n, final A arg) {
        n.getExpression().accept(this, arg);
        n.getComment().ifPresent(l -> l.accept(this, arg));
    }

    @Override
    @Generated("com.github.javaparser.generator.core.visitor.VoidVisitorAdapterGenerator")
    public void visit(final TryStmt n, final A arg) {
        n.getCatchClauses().forEach(p -> p.accept(this, arg));
        n.getFinallyBlock().ifPresent(l -> l.accept(this, arg));
        n.getResources().forEach(p -> p.accept(this, arg));
        n.getTryBlock().accept(this, arg);
        n.getComment().ifPresent(l -> l.accept(this, arg));
    }

    @Override
    @Generated("com.github.javaparser.generator.core.visitor.VoidVisitorAdapterGenerator")
    public void visit(final LocalClassDeclarationStmt n, final A arg) {
        n.getClassDeclaration().accept(this, arg);
        n.getComment().ifPresent(l -> l.accept(this, arg));
    }

    @Override
    @Generated("com.github.javaparser.generator.core.visitor.VoidVisitorAdapterGenerator")
    public void visit(final TypeParameter n, final A arg) {
        n.getName().accept(this, arg);
        n.getTypeBound().forEach(p -> p.accept(this, arg));
        n.getAnnotations().forEach(p -> p.accept(this, arg));
        n.getComment().ifPresent(l -> l.accept(this, arg));
    }

    @Override
    @Generated("com.github.javaparser.generator.core.visitor.VoidVisitorAdapterGenerator")
    public void visit(final UnaryExpr n, final A arg) {
        n.getExpression().accept(this, arg);
        n.getComment().ifPresent(l -> l.accept(this, arg));
    }

    @Override
    @Generated("com.github.javaparser.generator.core.visitor.VoidVisitorAdapterGenerator")
    public void visit(final UnknownType n, final A arg) {
        n.getAnnotations().forEach(p -> p.accept(this, arg));
        n.getComment().ifPresent(l -> l.accept(this, arg));
    }

    @Override
    @Generated("com.github.javaparser.generator.core.visitor.VoidVisitorAdapterGenerator")
    public void visit(final VariableDeclarationExpr n, final A arg) {
        n.getAnnotations().forEach(p -> p.accept(this, arg));
        n.getModifiers().forEach(p -> p.accept(this, arg));
        n.getVariables().forEach(p -> p.accept(this, arg));
        n.getComment().ifPresent(l -> l.accept(this, arg));
    }

    @Override
    @Generated("com.github.javaparser.generator.core.visitor.VoidVisitorAdapterGenerator")
    public void visit(final VariableDeclarator n, final A arg) {
        n.getInitializer().ifPresent(l -> l.accept(this, arg));
        n.getName().accept(this, arg);
        n.getType().accept(this, arg);
        n.getComment().ifPresent(l -> l.accept(this, arg));
    }

    @Override
    @Generated("com.github.javaparser.generator.core.visitor.VoidVisitorAdapterGenerator")
    public void visit(final VoidType n, final A arg) {
        n.getAnnotations().forEach(p -> p.accept(this, arg));
        n.getComment().ifPresent(l -> l.accept(this, arg));
    }

    @Override
    @Generated("com.github.javaparser.generator.core.visitor.VoidVisitorAdapterGenerator")
    public void visit(final WhileStmt n, final A arg) {
        n.getBody().accept(this, arg);
        n.getCondition().accept(this, arg);
        n.getComment().ifPresent(l -> l.accept(this, arg));
    }

    @Override
    @Generated("com.github.javaparser.generator.core.visitor.VoidVisitorAdapterGenerator")
    public void visit(final WildcardType n, final A arg) {
        n.getExtendedType().ifPresent(l -> l.accept(this, arg));
        n.getSuperType().ifPresent(l -> l.accept(this, arg));
        n.getAnnotations().forEach(p -> p.accept(this, arg));
        n.getComment().ifPresent(l -> l.accept(this, arg));
    }

    @Override
    @Generated("com.github.javaparser.generator.core.visitor.VoidVisitorAdapterGenerator")
    public void visit(final LambdaExpr n, final A arg) {
        n.getBody().accept(this, arg);
        n.getParameters().forEach(p -> p.accept(this, arg));
        n.getComment().ifPresent(l -> l.accept(this, arg));
    }

    @Override
    @Generated("com.github.javaparser.generator.core.visitor.VoidVisitorAdapterGenerator")
    public void visit(final MethodReferenceExpr n, final A arg) {
        n.getScope().accept(this, arg);
        n.getTypeArguments().ifPresent(l -> l.forEach(v -> v.accept(this, arg)));
        n.getComment().ifPresent(l -> l.accept(this, arg));
    }

    @Override
    @Generated("com.github.javaparser.generator.core.visitor.VoidVisitorAdapterGenerator")
    public void visit(final TypeExpr n, final A arg) {
        n.getType().accept(this, arg);
        n.getComment().ifPresent(l -> l.accept(this, arg));
    }

    @Override
    public void visit(NodeList n, A arg) {
        for (Object node : n) {
            ((Node) node).accept(this, arg);
        }
    }

    @Override
    @Generated("com.github.javaparser.generator.core.visitor.VoidVisitorAdapterGenerator")
    public void visit(final ImportDeclaration n, final A arg) {
        n.getName().accept(this, arg);
        n.getComment().ifPresent(l -> l.accept(this, arg));
    }

    @Generated("com.github.javaparser.generator.core.visitor.VoidVisitorAdapterGenerator")
    public void visit(final ModuleDeclaration n, final A arg) {
        n.getAnnotations().forEach(p -> p.accept(this, arg));
        n.getDirectives().forEach(p -> p.accept(this, arg));
        n.getName().accept(this, arg);
        n.getComment().ifPresent(l -> l.accept(this, arg));
    }

    @Generated("com.github.javaparser.generator.core.visitor.VoidVisitorAdapterGenerator")
<<<<<<< HEAD
    public void visit(final ModuleRequiresStmt n, final A arg) {
        n.getModifiers().forEach(p -> p.accept(this, arg));
=======
    public void visit(final ModuleRequiresDirective n, final A arg) {
>>>>>>> 80bda3ad
        n.getName().accept(this, arg);
        n.getComment().ifPresent(l -> l.accept(this, arg));
    }

    @Override
    @Generated("com.github.javaparser.generator.core.visitor.VoidVisitorAdapterGenerator")
    public void visit(final ModuleExportsDirective n, final A arg) {
        n.getModuleNames().forEach(p -> p.accept(this, arg));
        n.getName().accept(this, arg);
        n.getComment().ifPresent(l -> l.accept(this, arg));
    }

    @Override
    @Generated("com.github.javaparser.generator.core.visitor.VoidVisitorAdapterGenerator")
    public void visit(final ModuleProvidesDirective n, final A arg) {
        n.getName().accept(this, arg);
        n.getWith().forEach(p -> p.accept(this, arg));
        n.getComment().ifPresent(l -> l.accept(this, arg));
    }

    @Override
    @Generated("com.github.javaparser.generator.core.visitor.VoidVisitorAdapterGenerator")
    public void visit(final ModuleUsesDirective n, final A arg) {
        n.getName().accept(this, arg);
        n.getComment().ifPresent(l -> l.accept(this, arg));
    }

    @Override
    @Generated("com.github.javaparser.generator.core.visitor.VoidVisitorAdapterGenerator")
    public void visit(final ModuleOpensDirective n, final A arg) {
        n.getModuleNames().forEach(p -> p.accept(this, arg));
        n.getName().accept(this, arg);
        n.getComment().ifPresent(l -> l.accept(this, arg));
    }

    @Override
    @Generated("com.github.javaparser.generator.core.visitor.VoidVisitorAdapterGenerator")
    public void visit(final UnparsableStmt n, final A arg) {
        n.getComment().ifPresent(l -> l.accept(this, arg));
    }

    @Override
    @Generated("com.github.javaparser.generator.core.visitor.VoidVisitorAdapterGenerator")
    public void visit(final ReceiverParameter n, final A arg) {
        n.getAnnotations().forEach(p -> p.accept(this, arg));
        n.getName().accept(this, arg);
        n.getType().accept(this, arg);
        n.getComment().ifPresent(l -> l.accept(this, arg));
    }

    @Override
    public void visit(final VarType n, final A arg) {
        n.getAnnotations().forEach(p -> p.accept(this, arg));
        n.getComment().ifPresent(l -> l.accept(this, arg));
    }

    @Override
    public void visit(final Modifier n, final A arg) {
        n.getComment().ifPresent(l -> l.accept(this, arg));
    }
}<|MERGE_RESOLUTION|>--- conflicted
+++ resolved
@@ -723,12 +723,8 @@
     }
 
     @Generated("com.github.javaparser.generator.core.visitor.VoidVisitorAdapterGenerator")
-<<<<<<< HEAD
-    public void visit(final ModuleRequiresStmt n, final A arg) {
-        n.getModifiers().forEach(p -> p.accept(this, arg));
-=======
     public void visit(final ModuleRequiresDirective n, final A arg) {
->>>>>>> 80bda3ad
+        n.getModifiers().forEach(p -> p.accept(this, arg));
         n.getName().accept(this, arg);
         n.getComment().ifPresent(l -> l.accept(this, arg));
     }
