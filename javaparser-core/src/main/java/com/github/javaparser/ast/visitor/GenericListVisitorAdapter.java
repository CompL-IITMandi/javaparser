/*
 * Copyright (C) 2007-2010 Júlio Vilmar Gesser.
 * Copyright (C) 2011, 2013-2016 The JavaParser Team.
 *
 * This file is part of JavaParser.
 *
 * JavaParser can be used either under the terms of
 * a) the GNU Lesser General Public License as published by
 *     the Free Software Foundation, either version 3 of the License, or
 *     (at your option) any later version.
 * b) the terms of the Apache License
 *
 * You should have received a copy of both licenses in LICENCE.LGPL and
 * LICENCE.APACHE. Please refer to those files for details.
 *
 * JavaParser is distributed in the hope that it will be useful,
 * but WITHOUT ANY WARRANTY; without even the implied warranty of
 * MERCHANTABILITY or FITNESS FOR A PARTICULAR PURPOSE.  See the
 * GNU Lesser General Public License for more details.
 */
package com.github.javaparser.ast.visitor;

import com.github.javaparser.ast.*;
import com.github.javaparser.ast.body.*;
import com.github.javaparser.ast.comments.BlockComment;
import com.github.javaparser.ast.comments.JavadocComment;
import com.github.javaparser.ast.comments.LineComment;
import com.github.javaparser.ast.expr.*;
import com.github.javaparser.ast.modules.*;
import com.github.javaparser.ast.stmt.*;
import com.github.javaparser.ast.type.*;
import java.util.ArrayList;
import java.util.List;
import java.util.Objects;
import java.util.stream.Collectors;

/**
 * A visitor that has a return value of ({@link List List<R>}), and has a default implementation for all its visit
 * methods that visits their children in an unspecified order, and all visit methods
 * that returns a value be added to a flattened {@link List List<R>}.
 *
 * @author Enno Boland
 */
public abstract class GenericListVisitorAdapter<R, A> implements GenericVisitor<List<R>, A> {

    public List<R> visit(final AnnotationDeclaration n, final A arg) {
        List<R> result = new ArrayList<>();
        List<R> tmp;
        {
            tmp = n.getMembers().accept(this, arg);
            if (tmp != null)
                result.addAll(tmp);
        }
        {
            tmp = n.getModifiers().accept(this, arg);
            if (tmp != null)
                result.addAll(tmp);
        }
        {
            tmp = n.getName().accept(this, arg);
            if (tmp != null)
                result.addAll(tmp);
        }
        {
            tmp = n.getAnnotations().accept(this, arg);
            if (tmp != null)
                result.addAll(tmp);
        }
        if (n.getComment().isPresent()) {
            tmp = n.getComment().get().accept(this, arg);
            if (tmp != null)
                result.addAll(tmp);
        }
        return result;
    }

    public List<R> visit(final AnnotationMemberDeclaration n, final A arg) {
        List<R> result = new ArrayList<>();
        List<R> tmp;
        if (n.getDefaultValue().isPresent()) {
            tmp = n.getDefaultValue().get().accept(this, arg);
            if (tmp != null)
                result.addAll(tmp);
        }
        {
            tmp = n.getModifiers().accept(this, arg);
            if (tmp != null)
                result.addAll(tmp);
        }
        {
            tmp = n.getName().accept(this, arg);
            if (tmp != null)
                result.addAll(tmp);
        }
        {
            tmp = n.getType().accept(this, arg);
            if (tmp != null)
                result.addAll(tmp);
        }
        {
            tmp = n.getAnnotations().accept(this, arg);
            if (tmp != null)
                result.addAll(tmp);
        }
        if (n.getComment().isPresent()) {
            tmp = n.getComment().get().accept(this, arg);
            if (tmp != null)
                result.addAll(tmp);
        }
        return result;
    }

    public List<R> visit(final ArrayAccessExpr n, final A arg) {
        List<R> result = new ArrayList<>();
        List<R> tmp;
        {
            tmp = n.getIndex().accept(this, arg);
            if (tmp != null)
                result.addAll(tmp);
        }
        {
            tmp = n.getName().accept(this, arg);
            if (tmp != null)
                result.addAll(tmp);
        }
        if (n.getComment().isPresent()) {
            tmp = n.getComment().get().accept(this, arg);
            if (tmp != null)
                result.addAll(tmp);
        }
        return result;
    }

    public List<R> visit(final ArrayCreationExpr n, final A arg) {
        List<R> result = new ArrayList<>();
        List<R> tmp;
        {
            tmp = n.getElementType().accept(this, arg);
            if (tmp != null)
                result.addAll(tmp);
        }
        if (n.getInitializer().isPresent()) {
            tmp = n.getInitializer().get().accept(this, arg);
            if (tmp != null)
                result.addAll(tmp);
        }
        {
            tmp = n.getLevels().accept(this, arg);
            if (tmp != null)
                result.addAll(tmp);
        }
        if (n.getComment().isPresent()) {
            tmp = n.getComment().get().accept(this, arg);
            if (tmp != null)
                result.addAll(tmp);
        }
        return result;
    }

    public List<R> visit(final ArrayCreationLevel n, final A arg) {
        List<R> result = new ArrayList<>();
        List<R> tmp;
        {
            tmp = n.getAnnotations().accept(this, arg);
            if (tmp != null)
                result.addAll(tmp);
        }
        if (n.getDimension().isPresent()) {
            tmp = n.getDimension().get().accept(this, arg);
            if (tmp != null)
                result.addAll(tmp);
        }
        if (n.getComment().isPresent()) {
            tmp = n.getComment().get().accept(this, arg);
            if (tmp != null)
                result.addAll(tmp);
        }
        return result;
    }

    public List<R> visit(final ArrayInitializerExpr n, final A arg) {
        List<R> result = new ArrayList<>();
        List<R> tmp;
        {
            tmp = n.getValues().accept(this, arg);
            if (tmp != null)
                result.addAll(tmp);
        }
        if (n.getComment().isPresent()) {
            tmp = n.getComment().get().accept(this, arg);
            if (tmp != null)
                result.addAll(tmp);
        }
        return result;
    }

    public List<R> visit(final ArrayType n, final A arg) {
        List<R> result = new ArrayList<>();
        List<R> tmp;
        {
            tmp = n.getComponentType().accept(this, arg);
            if (tmp != null)
                result.addAll(tmp);
        }
        {
            tmp = n.getAnnotations().accept(this, arg);
            if (tmp != null)
                result.addAll(tmp);
        }
        if (n.getComment().isPresent()) {
            tmp = n.getComment().get().accept(this, arg);
            if (tmp != null)
                result.addAll(tmp);
        }
        return result;
    }

    public List<R> visit(final AssertStmt n, final A arg) {
        List<R> result = new ArrayList<>();
        List<R> tmp;
        {
            tmp = n.getCheck().accept(this, arg);
            if (tmp != null)
                result.addAll(tmp);
        }
        if (n.getMessage().isPresent()) {
            tmp = n.getMessage().get().accept(this, arg);
            if (tmp != null)
                result.addAll(tmp);
        }
        if (n.getComment().isPresent()) {
            tmp = n.getComment().get().accept(this, arg);
            if (tmp != null)
                result.addAll(tmp);
        }
        return result;
    }

    public List<R> visit(final AssignExpr n, final A arg) {
        List<R> result = new ArrayList<>();
        List<R> tmp;
        {
            tmp = n.getTarget().accept(this, arg);
            if (tmp != null)
                result.addAll(tmp);
        }
        {
            tmp = n.getValue().accept(this, arg);
            if (tmp != null)
                result.addAll(tmp);
        }
        if (n.getComment().isPresent()) {
            tmp = n.getComment().get().accept(this, arg);
            if (tmp != null)
                result.addAll(tmp);
        }
        return result;
    }

    public List<R> visit(final BinaryExpr n, final A arg) {
        List<R> result = new ArrayList<>();
        List<R> tmp;
        {
            tmp = n.getLeft().accept(this, arg);
            if (tmp != null)
                result.addAll(tmp);
        }
        {
            tmp = n.getRight().accept(this, arg);
            if (tmp != null)
                result.addAll(tmp);
        }
        if (n.getComment().isPresent()) {
            tmp = n.getComment().get().accept(this, arg);
            if (tmp != null)
                result.addAll(tmp);
        }
        return result;
    }

    public List<R> visit(final BlockComment n, final A arg) {
        List<R> result = new ArrayList<>();
        List<R> tmp;
        if (n.getComment().isPresent()) {
            tmp = n.getComment().get().accept(this, arg);
            if (tmp != null)
                result.addAll(tmp);
        }
        return result;
    }

    public List<R> visit(final BlockStmt n, final A arg) {
        List<R> result = new ArrayList<>();
        List<R> tmp;
        {
            tmp = n.getStatements().accept(this, arg);
            if (tmp != null)
                result.addAll(tmp);
        }
        if (n.getComment().isPresent()) {
            tmp = n.getComment().get().accept(this, arg);
            if (tmp != null)
                result.addAll(tmp);
        }
        return result;
    }

    public List<R> visit(final BooleanLiteralExpr n, final A arg) {
        List<R> result = new ArrayList<>();
        List<R> tmp;
        if (n.getComment().isPresent()) {
            tmp = n.getComment().get().accept(this, arg);
            if (tmp != null)
                result.addAll(tmp);
        }
        return result;
    }

    public List<R> visit(final BreakStmt n, final A arg) {
        List<R> result = new ArrayList<>();
        List<R> tmp;
        if (n.getLabel().isPresent()) {
            tmp = n.getLabel().get().accept(this, arg);
            if (tmp != null)
                result.addAll(tmp);
        }
        if (n.getComment().isPresent()) {
            tmp = n.getComment().get().accept(this, arg);
            if (tmp != null)
                result.addAll(tmp);
        }
        return result;
    }

    public List<R> visit(final CastExpr n, final A arg) {
        List<R> result = new ArrayList<>();
        List<R> tmp;
        {
            tmp = n.getExpression().accept(this, arg);
            if (tmp != null)
                result.addAll(tmp);
        }
        {
            tmp = n.getType().accept(this, arg);
            if (tmp != null)
                result.addAll(tmp);
        }
        if (n.getComment().isPresent()) {
            tmp = n.getComment().get().accept(this, arg);
            if (tmp != null)
                result.addAll(tmp);
        }
        return result;
    }

    public List<R> visit(final CatchClause n, final A arg) {
        List<R> result = new ArrayList<>();
        List<R> tmp;
        {
            tmp = n.getBody().accept(this, arg);
            if (tmp != null)
                result.addAll(tmp);
        }
        {
            tmp = n.getParameter().accept(this, arg);
            if (tmp != null)
                result.addAll(tmp);
        }
        if (n.getComment().isPresent()) {
            tmp = n.getComment().get().accept(this, arg);
            if (tmp != null)
                result.addAll(tmp);
        }
        return result;
    }

    public List<R> visit(final CharLiteralExpr n, final A arg) {
        List<R> result = new ArrayList<>();
        List<R> tmp;
        if (n.getComment().isPresent()) {
            tmp = n.getComment().get().accept(this, arg);
            if (tmp != null)
                result.addAll(tmp);
        }
        return result;
    }

    public List<R> visit(final ClassExpr n, final A arg) {
        List<R> result = new ArrayList<>();
        List<R> tmp;
        {
            tmp = n.getType().accept(this, arg);
            if (tmp != null)
                result.addAll(tmp);
        }
        if (n.getComment().isPresent()) {
            tmp = n.getComment().get().accept(this, arg);
            if (tmp != null)
                result.addAll(tmp);
        }
        return result;
    }

    public List<R> visit(final ClassOrInterfaceDeclaration n, final A arg) {
        List<R> result = new ArrayList<>();
        List<R> tmp;
        {
            tmp = n.getExtendedTypes().accept(this, arg);
            if (tmp != null)
                result.addAll(tmp);
        }
        {
            tmp = n.getImplementedTypes().accept(this, arg);
            if (tmp != null)
                result.addAll(tmp);
        }
        {
            tmp = n.getTypeParameters().accept(this, arg);
            if (tmp != null)
                result.addAll(tmp);
        }
        {
            tmp = n.getMembers().accept(this, arg);
            if (tmp != null)
                result.addAll(tmp);
        }
        {
            tmp = n.getModifiers().accept(this, arg);
            if (tmp != null)
                result.addAll(tmp);
        }
        {
            tmp = n.getName().accept(this, arg);
            if (tmp != null)
                result.addAll(tmp);
        }
        {
            tmp = n.getAnnotations().accept(this, arg);
            if (tmp != null)
                result.addAll(tmp);
        }
        if (n.getComment().isPresent()) {
            tmp = n.getComment().get().accept(this, arg);
            if (tmp != null)
                result.addAll(tmp);
        }
        return result;
    }

    public List<R> visit(final ClassOrInterfaceType n, final A arg) {
        List<R> result = new ArrayList<>();
        List<R> tmp;
        {
            tmp = n.getName().accept(this, arg);
            if (tmp != null)
                result.addAll(tmp);
        }
        if (n.getScope().isPresent()) {
            tmp = n.getScope().get().accept(this, arg);
            if (tmp != null)
                result.addAll(tmp);
        }
        if (n.getTypeArguments().isPresent()) {
            tmp = n.getTypeArguments().get().accept(this, arg);
            if (tmp != null)
                result.addAll(tmp);
        }
        {
            tmp = n.getAnnotations().accept(this, arg);
            if (tmp != null)
                result.addAll(tmp);
        }
        if (n.getComment().isPresent()) {
            tmp = n.getComment().get().accept(this, arg);
            if (tmp != null)
                result.addAll(tmp);
        }
        return result;
    }

    public List<R> visit(final CompilationUnit n, final A arg) {
        List<R> result = new ArrayList<>();
        List<R> tmp;
        {
            tmp = n.getImports().accept(this, arg);
            if (tmp != null)
                result.addAll(tmp);
        }
        if (n.getModule().isPresent()) {
            tmp = n.getModule().get().accept(this, arg);
            if (tmp != null)
                result.addAll(tmp);
        }
        if (n.getPackageDeclaration().isPresent()) {
            tmp = n.getPackageDeclaration().get().accept(this, arg);
            if (tmp != null)
                result.addAll(tmp);
        }
        {
            tmp = n.getTypes().accept(this, arg);
            if (tmp != null)
                result.addAll(tmp);
        }
        if (n.getComment().isPresent()) {
            tmp = n.getComment().get().accept(this, arg);
            if (tmp != null)
                result.addAll(tmp);
        }
        return result;
    }

    public List<R> visit(final ConditionalExpr n, final A arg) {
        List<R> result = new ArrayList<>();
        List<R> tmp;
        {
            tmp = n.getCondition().accept(this, arg);
            if (tmp != null)
                result.addAll(tmp);
        }
        {
            tmp = n.getElseExpr().accept(this, arg);
            if (tmp != null)
                result.addAll(tmp);
        }
        {
            tmp = n.getThenExpr().accept(this, arg);
            if (tmp != null)
                result.addAll(tmp);
        }
        if (n.getComment().isPresent()) {
            tmp = n.getComment().get().accept(this, arg);
            if (tmp != null)
                result.addAll(tmp);
        }
        return result;
    }

    public List<R> visit(final ConstructorDeclaration n, final A arg) {
        List<R> result = new ArrayList<>();
        List<R> tmp;
        {
            tmp = n.getBody().accept(this, arg);
            if (tmp != null)
                result.addAll(tmp);
        }
        {
            tmp = n.getModifiers().accept(this, arg);
            if (tmp != null)
                result.addAll(tmp);
        }
        {
            tmp = n.getName().accept(this, arg);
            if (tmp != null)
                result.addAll(tmp);
        }
        {
            tmp = n.getParameters().accept(this, arg);
            if (tmp != null)
                result.addAll(tmp);
        }
        if (n.getReceiverParameter().isPresent()) {
            tmp = n.getReceiverParameter().get().accept(this, arg);
            if (tmp != null)
                result.addAll(tmp);
        }
        {
            tmp = n.getThrownExceptions().accept(this, arg);
            if (tmp != null)
                result.addAll(tmp);
        }
        {
            tmp = n.getTypeParameters().accept(this, arg);
            if (tmp != null)
                result.addAll(tmp);
        }
        {
            tmp = n.getAnnotations().accept(this, arg);
            if (tmp != null)
                result.addAll(tmp);
        }
        if (n.getComment().isPresent()) {
            tmp = n.getComment().get().accept(this, arg);
            if (tmp != null)
                result.addAll(tmp);
        }
        return result;
    }

    public List<R> visit(final ContinueStmt n, final A arg) {
        List<R> result = new ArrayList<>();
        List<R> tmp;
        if (n.getLabel().isPresent()) {
            tmp = n.getLabel().get().accept(this, arg);
            if (tmp != null)
                result.addAll(tmp);
        }
        if (n.getComment().isPresent()) {
            tmp = n.getComment().get().accept(this, arg);
            if (tmp != null)
                result.addAll(tmp);
        }
        return result;
    }

    public List<R> visit(final DoStmt n, final A arg) {
        List<R> result = new ArrayList<>();
        List<R> tmp;
        {
            tmp = n.getBody().accept(this, arg);
            if (tmp != null)
                result.addAll(tmp);
        }
        {
            tmp = n.getCondition().accept(this, arg);
            if (tmp != null)
                result.addAll(tmp);
        }
        if (n.getComment().isPresent()) {
            tmp = n.getComment().get().accept(this, arg);
            if (tmp != null)
                result.addAll(tmp);
        }
        return result;
    }

    public List<R> visit(final DoubleLiteralExpr n, final A arg) {
        List<R> result = new ArrayList<>();
        List<R> tmp;
        if (n.getComment().isPresent()) {
            tmp = n.getComment().get().accept(this, arg);
            if (tmp != null)
                result.addAll(tmp);
        }
        return result;
    }

    public List<R> visit(final EmptyStmt n, final A arg) {
        List<R> result = new ArrayList<>();
        List<R> tmp;
        if (n.getComment().isPresent()) {
            tmp = n.getComment().get().accept(this, arg);
            if (tmp != null)
                result.addAll(tmp);
        }
        return result;
    }

    public List<R> visit(final EnclosedExpr n, final A arg) {
        List<R> result = new ArrayList<>();
        List<R> tmp;
        {
            tmp = n.getInner().accept(this, arg);
            if (tmp != null)
                result.addAll(tmp);
        }
        if (n.getComment().isPresent()) {
            tmp = n.getComment().get().accept(this, arg);
            if (tmp != null)
                result.addAll(tmp);
        }
        return result;
    }

    public List<R> visit(final EnumConstantDeclaration n, final A arg) {
        List<R> result = new ArrayList<>();
        List<R> tmp;
        {
            tmp = n.getArguments().accept(this, arg);
            if (tmp != null)
                result.addAll(tmp);
        }
        {
            tmp = n.getClassBody().accept(this, arg);
            if (tmp != null)
                result.addAll(tmp);
        }
        {
            tmp = n.getName().accept(this, arg);
            if (tmp != null)
                result.addAll(tmp);
        }
        {
            tmp = n.getAnnotations().accept(this, arg);
            if (tmp != null)
                result.addAll(tmp);
        }
        if (n.getComment().isPresent()) {
            tmp = n.getComment().get().accept(this, arg);
            if (tmp != null)
                result.addAll(tmp);
        }
        return result;
    }

    public List<R> visit(final EnumDeclaration n, final A arg) {
        List<R> result = new ArrayList<>();
        List<R> tmp;
        {
            tmp = n.getEntries().accept(this, arg);
            if (tmp != null)
                result.addAll(tmp);
        }
        {
            tmp = n.getImplementedTypes().accept(this, arg);
            if (tmp != null)
                result.addAll(tmp);
        }
        {
            tmp = n.getMembers().accept(this, arg);
            if (tmp != null)
                result.addAll(tmp);
        }
        {
            tmp = n.getModifiers().accept(this, arg);
            if (tmp != null)
                result.addAll(tmp);
        }
        {
            tmp = n.getName().accept(this, arg);
            if (tmp != null)
                result.addAll(tmp);
        }
        {
            tmp = n.getAnnotations().accept(this, arg);
            if (tmp != null)
                result.addAll(tmp);
        }
        if (n.getComment().isPresent()) {
            tmp = n.getComment().get().accept(this, arg);
            if (tmp != null)
                result.addAll(tmp);
        }
        return result;
    }

    public List<R> visit(final ExplicitConstructorInvocationStmt n, final A arg) {
        List<R> result = new ArrayList<>();
        List<R> tmp;
        {
            tmp = n.getArguments().accept(this, arg);
            if (tmp != null)
                result.addAll(tmp);
        }
        if (n.getExpression().isPresent()) {
            tmp = n.getExpression().get().accept(this, arg);
            if (tmp != null)
                result.addAll(tmp);
        }
        if (n.getTypeArguments().isPresent()) {
            tmp = n.getTypeArguments().get().accept(this, arg);
            if (tmp != null)
                result.addAll(tmp);
        }
        if (n.getComment().isPresent()) {
            tmp = n.getComment().get().accept(this, arg);
            if (tmp != null)
                result.addAll(tmp);
        }
        return result;
    }

    public List<R> visit(final ExpressionStmt n, final A arg) {
        List<R> result = new ArrayList<>();
        List<R> tmp;
        {
            tmp = n.getExpression().accept(this, arg);
            if (tmp != null)
                result.addAll(tmp);
        }
        if (n.getComment().isPresent()) {
            tmp = n.getComment().get().accept(this, arg);
            if (tmp != null)
                result.addAll(tmp);
        }
        return result;
    }

    public List<R> visit(final FieldAccessExpr n, final A arg) {
        List<R> result = new ArrayList<>();
        List<R> tmp;
        {
            tmp = n.getName().accept(this, arg);
            if (tmp != null)
                result.addAll(tmp);
        }
        {
            tmp = n.getScope().accept(this, arg);
            if (tmp != null)
                result.addAll(tmp);
        }
        if (n.getTypeArguments().isPresent()) {
            tmp = n.getTypeArguments().get().accept(this, arg);
            if (tmp != null)
                result.addAll(tmp);
        }
        if (n.getComment().isPresent()) {
            tmp = n.getComment().get().accept(this, arg);
            if (tmp != null)
                result.addAll(tmp);
        }
        return result;
    }

    public List<R> visit(final FieldDeclaration n, final A arg) {
        List<R> result = new ArrayList<>();
        List<R> tmp;
        {
            tmp = n.getModifiers().accept(this, arg);
            if (tmp != null)
                result.addAll(tmp);
        }
        {
            tmp = n.getVariables().accept(this, arg);
            if (tmp != null)
                result.addAll(tmp);
        }
        {
            tmp = n.getAnnotations().accept(this, arg);
            if (tmp != null)
                result.addAll(tmp);
        }
        if (n.getComment().isPresent()) {
            tmp = n.getComment().get().accept(this, arg);
            if (tmp != null)
                result.addAll(tmp);
        }
        return result;
    }

    public List<R> visit(final ForStmt n, final A arg) {
        List<R> result = new ArrayList<>();
        List<R> tmp;
        {
            tmp = n.getBody().accept(this, arg);
            if (tmp != null)
                result.addAll(tmp);
        }
        if (n.getCompare().isPresent()) {
            tmp = n.getCompare().get().accept(this, arg);
            if (tmp != null)
                result.addAll(tmp);
        }
        {
            tmp = n.getInitialization().accept(this, arg);
            if (tmp != null)
                result.addAll(tmp);
        }
        {
            tmp = n.getUpdate().accept(this, arg);
            if (tmp != null)
                result.addAll(tmp);
        }
        if (n.getComment().isPresent()) {
            tmp = n.getComment().get().accept(this, arg);
            if (tmp != null)
                result.addAll(tmp);
        }
        return result;
    }

<<<<<<< HEAD
    @Generated("com.github.javaparser.generator.core.visitor.GenericListVisitorAdapterGenerator")
    public List<R> visit(final ForEachStmt n, final A arg) {
=======
    public List<R> visit(final ForeachStmt n, final A arg) {
>>>>>>> cf47b14e
        List<R> result = new ArrayList<>();
        List<R> tmp;
        {
            tmp = n.getBody().accept(this, arg);
            if (tmp != null)
                result.addAll(tmp);
        }
        {
            tmp = n.getIterable().accept(this, arg);
            if (tmp != null)
                result.addAll(tmp);
        }
        {
            tmp = n.getVariable().accept(this, arg);
            if (tmp != null)
                result.addAll(tmp);
        }
        if (n.getComment().isPresent()) {
            tmp = n.getComment().get().accept(this, arg);
            if (tmp != null)
                result.addAll(tmp);
        }
        return result;
    }

    public List<R> visit(final IfStmt n, final A arg) {
        List<R> result = new ArrayList<>();
        List<R> tmp;
        {
            tmp = n.getCondition().accept(this, arg);
            if (tmp != null)
                result.addAll(tmp);
        }
        if (n.getElseStmt().isPresent()) {
            tmp = n.getElseStmt().get().accept(this, arg);
            if (tmp != null)
                result.addAll(tmp);
        }
        {
            tmp = n.getThenStmt().accept(this, arg);
            if (tmp != null)
                result.addAll(tmp);
        }
        if (n.getComment().isPresent()) {
            tmp = n.getComment().get().accept(this, arg);
            if (tmp != null)
                result.addAll(tmp);
        }
        return result;
    }

    public List<R> visit(final ImportDeclaration n, final A arg) {
        List<R> result = new ArrayList<>();
        List<R> tmp;
        {
            tmp = n.getName().accept(this, arg);
            if (tmp != null)
                result.addAll(tmp);
        }
        if (n.getComment().isPresent()) {
            tmp = n.getComment().get().accept(this, arg);
            if (tmp != null)
                result.addAll(tmp);
        }
        return result;
    }

    public List<R> visit(final InitializerDeclaration n, final A arg) {
        List<R> result = new ArrayList<>();
        List<R> tmp;
        {
            tmp = n.getBody().accept(this, arg);
            if (tmp != null)
                result.addAll(tmp);
        }
        {
            tmp = n.getAnnotations().accept(this, arg);
            if (tmp != null)
                result.addAll(tmp);
        }
        if (n.getComment().isPresent()) {
            tmp = n.getComment().get().accept(this, arg);
            if (tmp != null)
                result.addAll(tmp);
        }
        return result;
    }

    public List<R> visit(final InstanceOfExpr n, final A arg) {
        List<R> result = new ArrayList<>();
        List<R> tmp;
        {
            tmp = n.getExpression().accept(this, arg);
            if (tmp != null)
                result.addAll(tmp);
        }
        {
            tmp = n.getType().accept(this, arg);
            if (tmp != null)
                result.addAll(tmp);
        }
        if (n.getComment().isPresent()) {
            tmp = n.getComment().get().accept(this, arg);
            if (tmp != null)
                result.addAll(tmp);
        }
        return result;
    }

    public List<R> visit(final IntegerLiteralExpr n, final A arg) {
        List<R> result = new ArrayList<>();
        List<R> tmp;
        if (n.getComment().isPresent()) {
            tmp = n.getComment().get().accept(this, arg);
            if (tmp != null)
                result.addAll(tmp);
        }
        return result;
    }

    public List<R> visit(final IntersectionType n, final A arg) {
        List<R> result = new ArrayList<>();
        List<R> tmp;
        {
            tmp = n.getElements().accept(this, arg);
            if (tmp != null)
                result.addAll(tmp);
        }
        {
            tmp = n.getAnnotations().accept(this, arg);
            if (tmp != null)
                result.addAll(tmp);
        }
        if (n.getComment().isPresent()) {
            tmp = n.getComment().get().accept(this, arg);
            if (tmp != null)
                result.addAll(tmp);
        }
        return result;
    }

    public List<R> visit(final JavadocComment n, final A arg) {
        List<R> result = new ArrayList<>();
        List<R> tmp;
        if (n.getComment().isPresent()) {
            tmp = n.getComment().get().accept(this, arg);
            if (tmp != null)
                result.addAll(tmp);
        }
        return result;
    }

    public List<R> visit(final LabeledStmt n, final A arg) {
        List<R> result = new ArrayList<>();
        List<R> tmp;
        {
            tmp = n.getLabel().accept(this, arg);
            if (tmp != null)
                result.addAll(tmp);
        }
        {
            tmp = n.getStatement().accept(this, arg);
            if (tmp != null)
                result.addAll(tmp);
        }
        if (n.getComment().isPresent()) {
            tmp = n.getComment().get().accept(this, arg);
            if (tmp != null)
                result.addAll(tmp);
        }
        return result;
    }

    public List<R> visit(final LambdaExpr n, final A arg) {
        List<R> result = new ArrayList<>();
        List<R> tmp;
        {
            tmp = n.getBody().accept(this, arg);
            if (tmp != null)
                result.addAll(tmp);
        }
        {
            tmp = n.getParameters().accept(this, arg);
            if (tmp != null)
                result.addAll(tmp);
        }
        if (n.getComment().isPresent()) {
            tmp = n.getComment().get().accept(this, arg);
            if (tmp != null)
                result.addAll(tmp);
        }
        return result;
    }

    public List<R> visit(final LineComment n, final A arg) {
        List<R> result = new ArrayList<>();
        List<R> tmp;
        if (n.getComment().isPresent()) {
            tmp = n.getComment().get().accept(this, arg);
            if (tmp != null)
                result.addAll(tmp);
        }
        return result;
    }

    public List<R> visit(final LocalClassDeclarationStmt n, final A arg) {
        List<R> result = new ArrayList<>();
        List<R> tmp;
        {
            tmp = n.getClassDeclaration().accept(this, arg);
            if (tmp != null)
                result.addAll(tmp);
        }
        if (n.getComment().isPresent()) {
            tmp = n.getComment().get().accept(this, arg);
            if (tmp != null)
                result.addAll(tmp);
        }
        return result;
    }

    public List<R> visit(final LongLiteralExpr n, final A arg) {
        List<R> result = new ArrayList<>();
        List<R> tmp;
        if (n.getComment().isPresent()) {
            tmp = n.getComment().get().accept(this, arg);
            if (tmp != null)
                result.addAll(tmp);
        }
        return result;
    }

    public List<R> visit(final MarkerAnnotationExpr n, final A arg) {
        List<R> result = new ArrayList<>();
        List<R> tmp;
        {
            tmp = n.getName().accept(this, arg);
            if (tmp != null)
                result.addAll(tmp);
        }
        if (n.getComment().isPresent()) {
            tmp = n.getComment().get().accept(this, arg);
            if (tmp != null)
                result.addAll(tmp);
        }
        return result;
    }

    public List<R> visit(final MemberValuePair n, final A arg) {
        List<R> result = new ArrayList<>();
        List<R> tmp;
        {
            tmp = n.getName().accept(this, arg);
            if (tmp != null)
                result.addAll(tmp);
        }
        {
            tmp = n.getValue().accept(this, arg);
            if (tmp != null)
                result.addAll(tmp);
        }
        if (n.getComment().isPresent()) {
            tmp = n.getComment().get().accept(this, arg);
            if (tmp != null)
                result.addAll(tmp);
        }
        return result;
    }

    public List<R> visit(final MethodCallExpr n, final A arg) {
        List<R> result = new ArrayList<>();
        List<R> tmp;
        {
            tmp = n.getArguments().accept(this, arg);
            if (tmp != null)
                result.addAll(tmp);
        }
        {
            tmp = n.getName().accept(this, arg);
            if (tmp != null)
                result.addAll(tmp);
        }
        if (n.getScope().isPresent()) {
            tmp = n.getScope().get().accept(this, arg);
            if (tmp != null)
                result.addAll(tmp);
        }
        if (n.getTypeArguments().isPresent()) {
            tmp = n.getTypeArguments().get().accept(this, arg);
            if (tmp != null)
                result.addAll(tmp);
        }
        if (n.getComment().isPresent()) {
            tmp = n.getComment().get().accept(this, arg);
            if (tmp != null)
                result.addAll(tmp);
        }
        return result;
    }

    public List<R> visit(final MethodDeclaration n, final A arg) {
        List<R> result = new ArrayList<>();
        List<R> tmp;
        if (n.getBody().isPresent()) {
            tmp = n.getBody().get().accept(this, arg);
            if (tmp != null)
                result.addAll(tmp);
        }
        {
            tmp = n.getType().accept(this, arg);
            if (tmp != null)
                result.addAll(tmp);
        }
        {
            tmp = n.getModifiers().accept(this, arg);
            if (tmp != null)
                result.addAll(tmp);
        }
        {
            tmp = n.getName().accept(this, arg);
            if (tmp != null)
                result.addAll(tmp);
        }
        {
            tmp = n.getParameters().accept(this, arg);
            if (tmp != null)
                result.addAll(tmp);
        }
        if (n.getReceiverParameter().isPresent()) {
            tmp = n.getReceiverParameter().get().accept(this, arg);
            if (tmp != null)
                result.addAll(tmp);
        }
        {
            tmp = n.getThrownExceptions().accept(this, arg);
            if (tmp != null)
                result.addAll(tmp);
        }
        {
            tmp = n.getTypeParameters().accept(this, arg);
            if (tmp != null)
                result.addAll(tmp);
        }
        {
            tmp = n.getAnnotations().accept(this, arg);
            if (tmp != null)
                result.addAll(tmp);
        }
        if (n.getComment().isPresent()) {
            tmp = n.getComment().get().accept(this, arg);
            if (tmp != null)
                result.addAll(tmp);
        }
        return result;
    }

    public List<R> visit(final MethodReferenceExpr n, final A arg) {
        List<R> result = new ArrayList<>();
        List<R> tmp;
        {
            tmp = n.getScope().accept(this, arg);
            if (tmp != null)
                result.addAll(tmp);
        }
        if (n.getTypeArguments().isPresent()) {
            tmp = n.getTypeArguments().get().accept(this, arg);
            if (tmp != null)
                result.addAll(tmp);
        }
        if (n.getComment().isPresent()) {
            tmp = n.getComment().get().accept(this, arg);
            if (tmp != null)
                result.addAll(tmp);
        }
        return result;
    }

    public List<R> visit(final NameExpr n, final A arg) {
        List<R> result = new ArrayList<>();
        List<R> tmp;
        {
            tmp = n.getName().accept(this, arg);
            if (tmp != null)
                result.addAll(tmp);
        }
        if (n.getComment().isPresent()) {
            tmp = n.getComment().get().accept(this, arg);
            if (tmp != null)
                result.addAll(tmp);
        }
        return result;
    }

    public List<R> visit(final Name n, final A arg) {
        List<R> result = new ArrayList<>();
        List<R> tmp;
        {
            tmp = n.getAnnotations().accept(this, arg);
            if (tmp != null)
                result.addAll(tmp);
        }
        if (n.getQualifier().isPresent()) {
            tmp = n.getQualifier().get().accept(this, arg);
            if (tmp != null)
                result.addAll(tmp);
        }
        if (n.getComment().isPresent()) {
            tmp = n.getComment().get().accept(this, arg);
            if (tmp != null)
                result.addAll(tmp);
        }
        return result;
    }

    public List<R> visit(final NormalAnnotationExpr n, final A arg) {
        List<R> result = new ArrayList<>();
        List<R> tmp;
        {
            tmp = n.getPairs().accept(this, arg);
            if (tmp != null)
                result.addAll(tmp);
        }
        {
            tmp = n.getName().accept(this, arg);
            if (tmp != null)
                result.addAll(tmp);
        }
        if (n.getComment().isPresent()) {
            tmp = n.getComment().get().accept(this, arg);
            if (tmp != null)
                result.addAll(tmp);
        }
        return result;
    }

    public List<R> visit(final NullLiteralExpr n, final A arg) {
        List<R> result = new ArrayList<>();
        List<R> tmp;
        if (n.getComment().isPresent()) {
            tmp = n.getComment().get().accept(this, arg);
            if (tmp != null)
                result.addAll(tmp);
        }
        return result;
    }

    public List<R> visit(final ObjectCreationExpr n, final A arg) {
        List<R> result = new ArrayList<>();
        List<R> tmp;
        if (n.getAnonymousClassBody().isPresent()) {
            tmp = n.getAnonymousClassBody().get().accept(this, arg);
            if (tmp != null)
                result.addAll(tmp);
        }
        {
            tmp = n.getArguments().accept(this, arg);
            if (tmp != null)
                result.addAll(tmp);
        }
        if (n.getScope().isPresent()) {
            tmp = n.getScope().get().accept(this, arg);
            if (tmp != null)
                result.addAll(tmp);
        }
        {
            tmp = n.getType().accept(this, arg);
            if (tmp != null)
                result.addAll(tmp);
        }
        if (n.getTypeArguments().isPresent()) {
            tmp = n.getTypeArguments().get().accept(this, arg);
            if (tmp != null)
                result.addAll(tmp);
        }
        if (n.getComment().isPresent()) {
            tmp = n.getComment().get().accept(this, arg);
            if (tmp != null)
                result.addAll(tmp);
        }
        return result;
    }

    public List<R> visit(final PackageDeclaration n, final A arg) {
        List<R> result = new ArrayList<>();
        List<R> tmp;
        {
            tmp = n.getAnnotations().accept(this, arg);
            if (tmp != null)
                result.addAll(tmp);
        }
        {
            tmp = n.getName().accept(this, arg);
            if (tmp != null)
                result.addAll(tmp);
        }
        if (n.getComment().isPresent()) {
            tmp = n.getComment().get().accept(this, arg);
            if (tmp != null)
                result.addAll(tmp);
        }
        return result;
    }

    public List<R> visit(final Parameter n, final A arg) {
        List<R> result = new ArrayList<>();
        List<R> tmp;
        {
            tmp = n.getAnnotations().accept(this, arg);
            if (tmp != null)
                result.addAll(tmp);
        }
        {
            tmp = n.getModifiers().accept(this, arg);
            if (tmp != null)
                result.addAll(tmp);
        }
        {
            tmp = n.getName().accept(this, arg);
            if (tmp != null)
                result.addAll(tmp);
        }
        {
            tmp = n.getType().accept(this, arg);
            if (tmp != null)
                result.addAll(tmp);
        }
        {
            tmp = n.getVarArgsAnnotations().accept(this, arg);
            if (tmp != null)
                result.addAll(tmp);
        }
        if (n.getComment().isPresent()) {
            tmp = n.getComment().get().accept(this, arg);
            if (tmp != null)
                result.addAll(tmp);
        }
        return result;
    }

    public List<R> visit(final PrimitiveType n, final A arg) {
        List<R> result = new ArrayList<>();
        List<R> tmp;
        {
            tmp = n.getAnnotations().accept(this, arg);
            if (tmp != null)
                result.addAll(tmp);
        }
        if (n.getComment().isPresent()) {
            tmp = n.getComment().get().accept(this, arg);
            if (tmp != null)
                result.addAll(tmp);
        }
        return result;
    }

    public List<R> visit(final ReturnStmt n, final A arg) {
        List<R> result = new ArrayList<>();
        List<R> tmp;
        if (n.getExpression().isPresent()) {
            tmp = n.getExpression().get().accept(this, arg);
            if (tmp != null)
                result.addAll(tmp);
        }
        if (n.getComment().isPresent()) {
            tmp = n.getComment().get().accept(this, arg);
            if (tmp != null)
                result.addAll(tmp);
        }
        return result;
    }

    public List<R> visit(final SimpleName n, final A arg) {
        List<R> result = new ArrayList<>();
        List<R> tmp;
        if (n.getComment().isPresent()) {
            tmp = n.getComment().get().accept(this, arg);
            if (tmp != null)
                result.addAll(tmp);
        }
        return result;
    }

    public List<R> visit(final SingleMemberAnnotationExpr n, final A arg) {
        List<R> result = new ArrayList<>();
        List<R> tmp;
        {
            tmp = n.getMemberValue().accept(this, arg);
            if (tmp != null)
                result.addAll(tmp);
        }
        {
            tmp = n.getName().accept(this, arg);
            if (tmp != null)
                result.addAll(tmp);
        }
        if (n.getComment().isPresent()) {
            tmp = n.getComment().get().accept(this, arg);
            if (tmp != null)
                result.addAll(tmp);
        }
        return result;
    }

    public List<R> visit(final StringLiteralExpr n, final A arg) {
        List<R> result = new ArrayList<>();
        List<R> tmp;
        if (n.getComment().isPresent()) {
            tmp = n.getComment().get().accept(this, arg);
            if (tmp != null)
                result.addAll(tmp);
        }
        return result;
    }

    public List<R> visit(final SuperExpr n, final A arg) {
        List<R> result = new ArrayList<>();
        List<R> tmp;
        if (n.getClassExpr().isPresent()) {
            tmp = n.getClassExpr().get().accept(this, arg);
            if (tmp != null)
                result.addAll(tmp);
        }
        if (n.getComment().isPresent()) {
            tmp = n.getComment().get().accept(this, arg);
            if (tmp != null)
                result.addAll(tmp);
        }
        return result;
    }

    public List<R> visit(final SwitchEntryStmt n, final A arg) {
        List<R> result = new ArrayList<>();
        List<R> tmp;
        if (n.getLabel().isPresent()) {
            tmp = n.getLabel().get().accept(this, arg);
            if (tmp != null)
                result.addAll(tmp);
        }
        {
            tmp = n.getStatements().accept(this, arg);
            if (tmp != null)
                result.addAll(tmp);
        }
        if (n.getComment().isPresent()) {
            tmp = n.getComment().get().accept(this, arg);
            if (tmp != null)
                result.addAll(tmp);
        }
        return result;
    }

    public List<R> visit(final SwitchStmt n, final A arg) {
        List<R> result = new ArrayList<>();
        List<R> tmp;
        {
            tmp = n.getEntries().accept(this, arg);
            if (tmp != null)
                result.addAll(tmp);
        }
        {
            tmp = n.getSelector().accept(this, arg);
            if (tmp != null)
                result.addAll(tmp);
        }
        if (n.getComment().isPresent()) {
            tmp = n.getComment().get().accept(this, arg);
            if (tmp != null)
                result.addAll(tmp);
        }
        return result;
    }

    public List<R> visit(final SynchronizedStmt n, final A arg) {
        List<R> result = new ArrayList<>();
        List<R> tmp;
        {
            tmp = n.getBody().accept(this, arg);
            if (tmp != null)
                result.addAll(tmp);
        }
        {
            tmp = n.getExpression().accept(this, arg);
            if (tmp != null)
                result.addAll(tmp);
        }
        if (n.getComment().isPresent()) {
            tmp = n.getComment().get().accept(this, arg);
            if (tmp != null)
                result.addAll(tmp);
        }
        return result;
    }

    public List<R> visit(final ThisExpr n, final A arg) {
        List<R> result = new ArrayList<>();
        List<R> tmp;
        if (n.getClassExpr().isPresent()) {
            tmp = n.getClassExpr().get().accept(this, arg);
            if (tmp != null)
                result.addAll(tmp);
        }
        if (n.getComment().isPresent()) {
            tmp = n.getComment().get().accept(this, arg);
            if (tmp != null)
                result.addAll(tmp);
        }
        return result;
    }

    public List<R> visit(final ThrowStmt n, final A arg) {
        List<R> result = new ArrayList<>();
        List<R> tmp;
        {
            tmp = n.getExpression().accept(this, arg);
            if (tmp != null)
                result.addAll(tmp);
        }
        if (n.getComment().isPresent()) {
            tmp = n.getComment().get().accept(this, arg);
            if (tmp != null)
                result.addAll(tmp);
        }
        return result;
    }

    public List<R> visit(final TryStmt n, final A arg) {
        List<R> result = new ArrayList<>();
        List<R> tmp;
        {
            tmp = n.getCatchClauses().accept(this, arg);
            if (tmp != null)
                result.addAll(tmp);
        }
        if (n.getFinallyBlock().isPresent()) {
            tmp = n.getFinallyBlock().get().accept(this, arg);
            if (tmp != null)
                result.addAll(tmp);
        }
        {
            tmp = n.getResources().accept(this, arg);
            if (tmp != null)
                result.addAll(tmp);
        }
        {
            tmp = n.getTryBlock().accept(this, arg);
            if (tmp != null)
                result.addAll(tmp);
        }
        if (n.getComment().isPresent()) {
            tmp = n.getComment().get().accept(this, arg);
            if (tmp != null)
                result.addAll(tmp);
        }
        return result;
    }

    public List<R> visit(final TypeExpr n, final A arg) {
        List<R> result = new ArrayList<>();
        List<R> tmp;
        {
            tmp = n.getType().accept(this, arg);
            if (tmp != null)
                result.addAll(tmp);
        }
        if (n.getComment().isPresent()) {
            tmp = n.getComment().get().accept(this, arg);
            if (tmp != null)
                result.addAll(tmp);
        }
        return result;
    }

    public List<R> visit(final TypeParameter n, final A arg) {
        List<R> result = new ArrayList<>();
        List<R> tmp;
        {
            tmp = n.getName().accept(this, arg);
            if (tmp != null)
                result.addAll(tmp);
        }
        {
            tmp = n.getTypeBound().accept(this, arg);
            if (tmp != null)
                result.addAll(tmp);
        }
        {
            tmp = n.getAnnotations().accept(this, arg);
            if (tmp != null)
                result.addAll(tmp);
        }
        if (n.getComment().isPresent()) {
            tmp = n.getComment().get().accept(this, arg);
            if (tmp != null)
                result.addAll(tmp);
        }
        return result;
    }

    public List<R> visit(final UnaryExpr n, final A arg) {
        List<R> result = new ArrayList<>();
        List<R> tmp;
        {
            tmp = n.getExpression().accept(this, arg);
            if (tmp != null)
                result.addAll(tmp);
        }
        if (n.getComment().isPresent()) {
            tmp = n.getComment().get().accept(this, arg);
            if (tmp != null)
                result.addAll(tmp);
        }
        return result;
    }

    public List<R> visit(final UnionType n, final A arg) {
        List<R> result = new ArrayList<>();
        List<R> tmp;
        {
            tmp = n.getElements().accept(this, arg);
            if (tmp != null)
                result.addAll(tmp);
        }
        {
            tmp = n.getAnnotations().accept(this, arg);
            if (tmp != null)
                result.addAll(tmp);
        }
        if (n.getComment().isPresent()) {
            tmp = n.getComment().get().accept(this, arg);
            if (tmp != null)
                result.addAll(tmp);
        }
        return result;
    }

    public List<R> visit(final UnknownType n, final A arg) {
        List<R> result = new ArrayList<>();
        List<R> tmp;
        {
            tmp = n.getAnnotations().accept(this, arg);
            if (tmp != null)
                result.addAll(tmp);
        }
        if (n.getComment().isPresent()) {
            tmp = n.getComment().get().accept(this, arg);
            if (tmp != null)
                result.addAll(tmp);
        }
        return result;
    }

    public List<R> visit(final VariableDeclarationExpr n, final A arg) {
        List<R> result = new ArrayList<>();
        List<R> tmp;
        {
            tmp = n.getAnnotations().accept(this, arg);
            if (tmp != null)
                result.addAll(tmp);
        }
        {
            tmp = n.getModifiers().accept(this, arg);
            if (tmp != null)
                result.addAll(tmp);
        }
        {
            tmp = n.getVariables().accept(this, arg);
            if (tmp != null)
                result.addAll(tmp);
        }
        if (n.getComment().isPresent()) {
            tmp = n.getComment().get().accept(this, arg);
            if (tmp != null)
                result.addAll(tmp);
        }
        return result;
    }

    public List<R> visit(final VariableDeclarator n, final A arg) {
        List<R> result = new ArrayList<>();
        List<R> tmp;
        if (n.getInitializer().isPresent()) {
            tmp = n.getInitializer().get().accept(this, arg);
            if (tmp != null)
                result.addAll(tmp);
        }
        {
            tmp = n.getName().accept(this, arg);
            if (tmp != null)
                result.addAll(tmp);
        }
        {
            tmp = n.getType().accept(this, arg);
            if (tmp != null)
                result.addAll(tmp);
        }
        if (n.getComment().isPresent()) {
            tmp = n.getComment().get().accept(this, arg);
            if (tmp != null)
                result.addAll(tmp);
        }
        return result;
    }

    public List<R> visit(final VoidType n, final A arg) {
        List<R> result = new ArrayList<>();
        List<R> tmp;
        {
            tmp = n.getAnnotations().accept(this, arg);
            if (tmp != null)
                result.addAll(tmp);
        }
        if (n.getComment().isPresent()) {
            tmp = n.getComment().get().accept(this, arg);
            if (tmp != null)
                result.addAll(tmp);
        }
        return result;
    }

    public List<R> visit(final WhileStmt n, final A arg) {
        List<R> result = new ArrayList<>();
        List<R> tmp;
        {
            tmp = n.getBody().accept(this, arg);
            if (tmp != null)
                result.addAll(tmp);
        }
        {
            tmp = n.getCondition().accept(this, arg);
            if (tmp != null)
                result.addAll(tmp);
        }
        if (n.getComment().isPresent()) {
            tmp = n.getComment().get().accept(this, arg);
            if (tmp != null)
                result.addAll(tmp);
        }
        return result;
    }

    public List<R> visit(final WildcardType n, final A arg) {
        List<R> result = new ArrayList<>();
        List<R> tmp;
        if (n.getExtendedType().isPresent()) {
            tmp = n.getExtendedType().get().accept(this, arg);
            if (tmp != null)
                result.addAll(tmp);
        }
        if (n.getSuperType().isPresent()) {
            tmp = n.getSuperType().get().accept(this, arg);
            if (tmp != null)
                result.addAll(tmp);
        }
        {
            tmp = n.getAnnotations().accept(this, arg);
            if (tmp != null)
                result.addAll(tmp);
        }
        if (n.getComment().isPresent()) {
            tmp = n.getComment().get().accept(this, arg);
            if (tmp != null)
                result.addAll(tmp);
        }
        return result;
    }

    @Override
    public List<R> visit(NodeList n, A arg) {
        return ((NodeList<? extends Node>) n).stream().filter(Objects::nonNull).flatMap(v -> v.accept(this, arg).stream()).collect(Collectors.toList());
    }

    @Override
    public List<R> visit(final ModuleDeclaration n, final A arg) {
        List<R> result = new ArrayList<>();
        List<R> tmp;
        {
            tmp = n.getAnnotations().accept(this, arg);
            if (tmp != null)
                result.addAll(tmp);
        }
        {
            tmp = n.getDirectives().accept(this, arg);
            if (tmp != null)
                result.addAll(tmp);
        }
        {
            tmp = n.getName().accept(this, arg);
            if (tmp != null)
                result.addAll(tmp);
        }
        if (n.getComment().isPresent()) {
            tmp = n.getComment().get().accept(this, arg);
            if (tmp != null)
                result.addAll(tmp);
        }
        return result;
    }

    @Override
<<<<<<< HEAD
    @Generated("com.github.javaparser.generator.core.visitor.GenericListVisitorAdapterGenerator")
    public List<R> visit(final ModuleExportsDirective n, final A arg) {
=======
    public List<R> visit(final ModuleExportsStmt n, final A arg) {
>>>>>>> cf47b14e
        List<R> result = new ArrayList<>();
        List<R> tmp;
        {
            tmp = n.getModuleNames().accept(this, arg);
            if (tmp != null)
                result.addAll(tmp);
        }
        {
            tmp = n.getName().accept(this, arg);
            if (tmp != null)
                result.addAll(tmp);
        }
        if (n.getComment().isPresent()) {
            tmp = n.getComment().get().accept(this, arg);
            if (tmp != null)
                result.addAll(tmp);
        }
        return result;
    }

    @Override
<<<<<<< HEAD
    @Generated("com.github.javaparser.generator.core.visitor.GenericListVisitorAdapterGenerator")
    public List<R> visit(final ModuleOpensDirective n, final A arg) {
=======
    public List<R> visit(final ModuleOpensStmt n, final A arg) {
>>>>>>> cf47b14e
        List<R> result = new ArrayList<>();
        List<R> tmp;
        {
            tmp = n.getModuleNames().accept(this, arg);
            if (tmp != null)
                result.addAll(tmp);
        }
        {
            tmp = n.getName().accept(this, arg);
            if (tmp != null)
                result.addAll(tmp);
        }
        if (n.getComment().isPresent()) {
            tmp = n.getComment().get().accept(this, arg);
            if (tmp != null)
                result.addAll(tmp);
        }
        return result;
    }

    @Override
<<<<<<< HEAD
    @Generated("com.github.javaparser.generator.core.visitor.GenericListVisitorAdapterGenerator")
    public List<R> visit(final ModuleProvidesDirective n, final A arg) {
=======
    public List<R> visit(final ModuleProvidesStmt n, final A arg) {
>>>>>>> cf47b14e
        List<R> result = new ArrayList<>();
        List<R> tmp;
        {
            tmp = n.getName().accept(this, arg);
            if (tmp != null)
                result.addAll(tmp);
        }
        {
            tmp = n.getWith().accept(this, arg);
            if (tmp != null)
                result.addAll(tmp);
        }
        if (n.getComment().isPresent()) {
            tmp = n.getComment().get().accept(this, arg);
            if (tmp != null)
                result.addAll(tmp);
        }
        return result;
    }

    @Override
<<<<<<< HEAD
    @Generated("com.github.javaparser.generator.core.visitor.GenericListVisitorAdapterGenerator")
    public List<R> visit(final ModuleRequiresDirective n, final A arg) {
=======
    public List<R> visit(final ModuleRequiresStmt n, final A arg) {
>>>>>>> cf47b14e
        List<R> result = new ArrayList<>();
        List<R> tmp;
        {
            tmp = n.getModifiers().accept(this, arg);
            if (tmp != null)
                result.addAll(tmp);
        }
        {
            tmp = n.getName().accept(this, arg);
            if (tmp != null)
                result.addAll(tmp);
        }
        if (n.getComment().isPresent()) {
            tmp = n.getComment().get().accept(this, arg);
            if (tmp != null)
                result.addAll(tmp);
        }
        return result;
    }

    @Override
<<<<<<< HEAD
    @Generated("com.github.javaparser.generator.core.visitor.GenericListVisitorAdapterGenerator")
    public List<R> visit(final ModuleUsesDirective n, final A arg) {
=======
    public List<R> visit(final ModuleUsesStmt n, final A arg) {
>>>>>>> cf47b14e
        List<R> result = new ArrayList<>();
        List<R> tmp;
        {
            tmp = n.getName().accept(this, arg);
            if (tmp != null)
                result.addAll(tmp);
        }
        if (n.getComment().isPresent()) {
            tmp = n.getComment().get().accept(this, arg);
            if (tmp != null)
                result.addAll(tmp);
        }
        return result;
    }

    @Override
    public List<R> visit(final UnparsableStmt n, final A arg) {
        List<R> result = new ArrayList<>();
        List<R> tmp;
        if (n.getComment().isPresent()) {
            tmp = n.getComment().get().accept(this, arg);
            if (tmp != null)
                result.addAll(tmp);
        }
        return result;
    }

    @Override
    public List<R> visit(final ReceiverParameter n, final A arg) {
        List<R> result = new ArrayList<>();
        List<R> tmp;
        {
            tmp = n.getAnnotations().accept(this, arg);
            if (tmp != null)
                result.addAll(tmp);
        }
        {
            tmp = n.getName().accept(this, arg);
            if (tmp != null)
                result.addAll(tmp);
        }
        {
            tmp = n.getType().accept(this, arg);
            if (tmp != null)
                result.addAll(tmp);
        }
        if (n.getComment().isPresent()) {
            tmp = n.getComment().get().accept(this, arg);
            if (tmp != null)
                result.addAll(tmp);
        }
        return result;
    }

    @Override
    public List<R> visit(final VarType n, final A arg) {
        List<R> result = new ArrayList<>();
        List<R> tmp;
        {
            tmp = n.getAnnotations().accept(this, arg);
            if (tmp != null)
                result.addAll(tmp);
        }
        if (n.getComment().isPresent()) {
            tmp = n.getComment().get().accept(this, arg);
            if (tmp != null)
                result.addAll(tmp);
        }
        return result;
    }

    @Override
    public List<R> visit(final Modifier n, final A arg) {
        List<R> result = new ArrayList<>();
        List<R> tmp;
        if (n.getComment().isPresent()) {
            tmp = n.getComment().get().accept(this, arg);
            if (tmp != null)
                result.addAll(tmp);
        }
        return result;
    }
}<|MERGE_RESOLUTION|>--- conflicted
+++ resolved
@@ -858,12 +858,7 @@
         return result;
     }
 
-<<<<<<< HEAD
-    @Generated("com.github.javaparser.generator.core.visitor.GenericListVisitorAdapterGenerator")
     public List<R> visit(final ForEachStmt n, final A arg) {
-=======
-    public List<R> visit(final ForeachStmt n, final A arg) {
->>>>>>> cf47b14e
         List<R> result = new ArrayList<>();
         List<R> tmp;
         {
@@ -1863,12 +1858,7 @@
     }
 
     @Override
-<<<<<<< HEAD
-    @Generated("com.github.javaparser.generator.core.visitor.GenericListVisitorAdapterGenerator")
     public List<R> visit(final ModuleExportsDirective n, final A arg) {
-=======
-    public List<R> visit(final ModuleExportsStmt n, final A arg) {
->>>>>>> cf47b14e
         List<R> result = new ArrayList<>();
         List<R> tmp;
         {
@@ -1890,12 +1880,7 @@
     }
 
     @Override
-<<<<<<< HEAD
-    @Generated("com.github.javaparser.generator.core.visitor.GenericListVisitorAdapterGenerator")
     public List<R> visit(final ModuleOpensDirective n, final A arg) {
-=======
-    public List<R> visit(final ModuleOpensStmt n, final A arg) {
->>>>>>> cf47b14e
         List<R> result = new ArrayList<>();
         List<R> tmp;
         {
@@ -1917,12 +1902,7 @@
     }
 
     @Override
-<<<<<<< HEAD
-    @Generated("com.github.javaparser.generator.core.visitor.GenericListVisitorAdapterGenerator")
     public List<R> visit(final ModuleProvidesDirective n, final A arg) {
-=======
-    public List<R> visit(final ModuleProvidesStmt n, final A arg) {
->>>>>>> cf47b14e
         List<R> result = new ArrayList<>();
         List<R> tmp;
         {
@@ -1944,12 +1924,7 @@
     }
 
     @Override
-<<<<<<< HEAD
-    @Generated("com.github.javaparser.generator.core.visitor.GenericListVisitorAdapterGenerator")
     public List<R> visit(final ModuleRequiresDirective n, final A arg) {
-=======
-    public List<R> visit(final ModuleRequiresStmt n, final A arg) {
->>>>>>> cf47b14e
         List<R> result = new ArrayList<>();
         List<R> tmp;
         {
@@ -1971,12 +1946,7 @@
     }
 
     @Override
-<<<<<<< HEAD
-    @Generated("com.github.javaparser.generator.core.visitor.GenericListVisitorAdapterGenerator")
     public List<R> visit(final ModuleUsesDirective n, final A arg) {
-=======
-    public List<R> visit(final ModuleUsesStmt n, final A arg) {
->>>>>>> cf47b14e
         List<R> result = new ArrayList<>();
         List<R> tmp;
         {
