--- conflicted
+++ resolved
@@ -30,11 +30,8 @@
 
 import java.util.List;
 
-<<<<<<< HEAD
 import static com.github.javaparser.utils.Utils.ensureNotNull;
 
-=======
->>>>>>> 498d5ad7
 /**
  * @author Julio Vilmar Gesser
  */
@@ -108,7 +105,6 @@
         return this;
     }
 
-<<<<<<< HEAD
     @Override
     public List<Type<?>> getTypeArguments() {
         return typeArguments;
@@ -118,19 +114,6 @@
     public ClassOrInterfaceType setTypeArguments(final List<Type<?>> types) {
         this.typeArguments = types;
         setAsParentNodeOf(this.typeArguments);
-=======
-    /**
-     * Allows you to set the generic arguments
-     * @param typeArgs The list of types of the generics
-     */
-    public ClassOrInterfaceType setTypeArgs(final List<Type<?>> typeArgs) {
-        return setTypeArguments(TypeArguments.withArguments(typeArgs));
-    }
-
-    public ClassOrInterfaceType setTypeArguments(TypeArguments typeArguments) {
-        this.typeArguments = typeArguments;
-        setAsParentNodeOf(this.typeArguments.getTypeArguments());
->>>>>>> 498d5ad7
         return this;
     }
 }