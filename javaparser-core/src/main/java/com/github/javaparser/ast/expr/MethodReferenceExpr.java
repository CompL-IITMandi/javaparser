/*
 * Copyright (C) 2007-2010 Júlio Vilmar Gesser.
 * Copyright (C) 2011, 2013-2016 The JavaParser Team.
 *
 * This file is part of JavaParser.
 * 
 * JavaParser can be used either under the terms of
 * a) the GNU Lesser General Public License as published by
 *     the Free Software Foundation, either version 3 of the License, or
 *     (at your option) any later version.
 * b) the terms of the Apache License 
 *
 * You should have received a copy of both licenses in LICENCE.LGPL and
 * LICENCE.APACHE. Please refer to those files for details.
 *
 * JavaParser is distributed in the hope that it will be useful,
 * but WITHOUT ANY WARRANTY; without even the implied warranty of
 * MERCHANTABILITY or FITNESS FOR A PARTICULAR PURPOSE.  See the
 * GNU Lesser General Public License for more details.
 */
 
package com.github.javaparser.ast.expr;

import com.github.javaparser.Range;
import com.github.javaparser.ast.nodeTypes.NodeWithTypeArguments;
import com.github.javaparser.ast.type.Type;
import com.github.javaparser.ast.visitor.GenericVisitor;
import com.github.javaparser.ast.visitor.VoidVisitor;

import java.util.List;

import static com.github.javaparser.utils.Utils.ensureNotNull;

/**
 * Method reference expressions introduced in Java 8 specifically designed to simplify lambda Expressions.
 * These are some examples:
 *
 * System.out::println; 
 *
 * (test ? stream.map(String::trim) : stream)::toArray; 
 * @author Raquel Pau
 *
 */
public class MethodReferenceExpr extends Expression implements NodeWithTypeArguments<MethodReferenceExpr> {

    private Expression scope;

    private List<Type<?>> typeArguments;

    private String identifier;

    public MethodReferenceExpr() {
    }

    public MethodReferenceExpr(Range range, Expression scope,
                               List<Type<?>> typeArguments, String identifier) {
        super(range);
        setIdentifier(identifier);
        setScope(scope);
        setTypeArguments(typeArguments);
    }

    @Override
    public <R, A> R accept(GenericVisitor<R, A> v, A arg) {

        return v.visit(this, arg);
    }

    @Override
    public <A> void accept(VoidVisitor<A> v, A arg) {
        v.visit(this, arg);
    }

    public Expression getScope() {
        return scope;
    }

    public MethodReferenceExpr setScope(Expression scope) {
        this.scope = scope;
        setAsParentNodeOf(this.scope);
        return this;
    }

    @Override
    public List<Type<?>> getTypeArguments() {
        return typeArguments;
    }

<<<<<<< HEAD
    @Override
    public MethodReferenceExpr setTypeArguments(final List<Type<?>> types) {
        this.typeArguments = types;
        setAsParentNodeOf(this.typeArguments);
=======
    public MethodReferenceExpr setTypeArguments(TypeArguments typeArguments) {
        this.typeArguments = typeArguments;
>>>>>>> 498d5ad7
        return this;
    }

    public String getIdentifier() {
        return identifier;
    }

    public MethodReferenceExpr setIdentifier(String identifier) {
        this.identifier = identifier;
        return this;
    }

}<|MERGE_RESOLUTION|>--- conflicted
+++ resolved
@@ -86,15 +86,10 @@
         return typeArguments;
     }
 
-<<<<<<< HEAD
     @Override
     public MethodReferenceExpr setTypeArguments(final List<Type<?>> types) {
         this.typeArguments = types;
         setAsParentNodeOf(this.typeArguments);
-=======
-    public MethodReferenceExpr setTypeArguments(TypeArguments typeArguments) {
-        this.typeArguments = typeArguments;
->>>>>>> 498d5ad7
         return this;
     }
 
