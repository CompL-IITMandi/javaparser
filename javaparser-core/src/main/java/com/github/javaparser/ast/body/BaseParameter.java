/*
 * Copyright (C) 2007-2010 Júlio Vilmar Gesser.
 * Copyright (C) 2011, 2013-2016 The JavaParser Team.
 *
 * This file is part of JavaParser.
 * 
 * JavaParser can be used either under the terms of
 * a) the GNU Lesser General Public License as published by
 *     the Free Software Foundation, either version 3 of the License, or
 *     (at your option) any later version.
 * b) the terms of the Apache License 
 *
 * You should have received a copy of both licenses in LICENCE.LGPL and
 * LICENCE.APACHE. Please refer to those files for details.
 *
 * JavaParser is distributed in the hope that it will be useful,
 * but WITHOUT ANY WARRANTY; without even the implied warranty of
 * MERCHANTABILITY or FITNESS FOR A PARTICULAR PURPOSE.  See the
 * GNU Lesser General Public License for more details.
 */

package com.github.javaparser.ast.body;

import static com.github.javaparser.Position.pos;
import static com.github.javaparser.ast.internal.Utils.ensureNotNull;

<<<<<<< HEAD
=======
import java.util.EnumSet;
>>>>>>> 27e58254
import java.util.List;

import com.github.javaparser.Range;
import com.github.javaparser.ast.Node;
import com.github.javaparser.ast.expr.AnnotationExpr;
import com.github.javaparser.ast.nodeTypes.NodeWithAnnotations;
import com.github.javaparser.ast.nodeTypes.NodeWithName;
import com.github.javaparser.ast.nodeTypes.NodeWithModifiers;

<<<<<<< HEAD
public abstract class BaseParameter<T>
        extends Node
        implements NodeWithAnnotations<T>, NodeWithName<T>, NodeWithModifiers<T> {
    private int modifiers;
=======
public abstract class BaseParameter
    extends Node
    implements AnnotableNode, NamedNode, NodeWithModifiers
{
    private EnumSet<Modifier> modifiers = EnumSet.noneOf(Modifier.class);
>>>>>>> 27e58254

    private List<AnnotationExpr> annotations;

    private VariableDeclaratorId id;

    public BaseParameter() {
    }

    public BaseParameter(VariableDeclaratorId id) {
        setId(id);
    }

<<<<<<< HEAD
    public BaseParameter(int modifiers, VariableDeclaratorId id) {
        setModifiers(modifiers);
        setId(id);
    }

    public BaseParameter(int modifiers, List<AnnotationExpr> annotations, VariableDeclaratorId id) {
=======
    public BaseParameter(EnumSet<Modifier> modifiers, VariableDeclaratorId id) {
        setModifiers(modifiers);
        setId(id);
	}
	
    public BaseParameter(EnumSet<Modifier> modifiers, List<AnnotationExpr> annotations, VariableDeclaratorId id) {
>>>>>>> 27e58254
        setModifiers(modifiers);
        setAnnotations(annotations);
        setId(id);
    }

    /**
     * @deprecated prefer using Range objects.
     */
    @Deprecated
<<<<<<< HEAD
    public BaseParameter(int beginLine, int beginColumn, int endLine, int endColumn, int modifiers,
=======
    public BaseParameter(int beginLine, int beginColumn, int endLine, int endColumn, EnumSet<Modifier> modifiers,
>>>>>>> 27e58254
                         List<AnnotationExpr> annotations, VariableDeclaratorId id) {
        this(new Range(pos(beginLine, beginColumn), pos(endLine, endColumn)), modifiers, annotations, id);
    }

<<<<<<< HEAD
    public BaseParameter(final Range range, int modifiers, List<AnnotationExpr> annotations, VariableDeclaratorId id) {
        super(range);
=======
    public BaseParameter(final Range range, EnumSet<Modifier> modifiers, List<AnnotationExpr> annotations,
                         VariableDeclaratorId id) {
	    super(range);
>>>>>>> 27e58254
        setModifiers(modifiers);
        setAnnotations(annotations);
        setId(id);
    }

    /**
     * @return the list returned could be immutable (in that case it will be empty)
     */
    @Override
    public List<AnnotationExpr> getAnnotations() {
        annotations = ensureNotNull(annotations);
        return annotations;
    }

    public VariableDeclaratorId getId() {
        return id;
    }

    @Override
    public String getName() {
        return getId().getName();
    }

    @SuppressWarnings("unchecked")
    @Override
    public T setName(String name) {
        if (id != null)
            id.setName(name);
        else
            id = new VariableDeclaratorId(name);
        return (T) this;
    }

    /**
     * Return the modifiers of this parameter declaration.
     * 
     * @see ModifierSet
     * @return modifiers
     */
    @Override
    public EnumSet<Modifier> getModifiers() {
        return modifiers;
    }

    /**
     * @param annotations a null value is currently treated as an empty list. This behavior could change
     *            in the future, so please avoid passing null
     */
    @Override
    @SuppressWarnings("unchecked")
    public T setAnnotations(List<AnnotationExpr> annotations) {
        this.annotations = annotations;
        setAsParentNodeOf(this.annotations);
        return (T) this;
    }

    public void setId(VariableDeclaratorId id) {
        this.id = id;
        setAsParentNodeOf(this.id);
    }

<<<<<<< HEAD
    @Override
    @SuppressWarnings("unchecked")
    public T setModifiers(int modifiers) {
=======
    public void setModifiers(EnumSet<Modifier> modifiers) {
>>>>>>> 27e58254
        this.modifiers = modifiers;
        return (T) this;
    }
}<|MERGE_RESOLUTION|>--- conflicted
+++ resolved
@@ -24,10 +24,10 @@
 import static com.github.javaparser.Position.pos;
 import static com.github.javaparser.ast.internal.Utils.ensureNotNull;
 
-<<<<<<< HEAD
-=======
+import static com.github.javaparser.Position.pos;
+import static com.github.javaparser.ast.internal.Utils.ensureNotNull;
+
 import java.util.EnumSet;
->>>>>>> 27e58254
 import java.util.List;
 
 import com.github.javaparser.Range;
@@ -37,18 +37,10 @@
 import com.github.javaparser.ast.nodeTypes.NodeWithName;
 import com.github.javaparser.ast.nodeTypes.NodeWithModifiers;
 
-<<<<<<< HEAD
 public abstract class BaseParameter<T>
         extends Node
         implements NodeWithAnnotations<T>, NodeWithName<T>, NodeWithModifiers<T> {
-    private int modifiers;
-=======
-public abstract class BaseParameter
-    extends Node
-    implements AnnotableNode, NamedNode, NodeWithModifiers
-{
     private EnumSet<Modifier> modifiers = EnumSet.noneOf(Modifier.class);
->>>>>>> 27e58254
 
     private List<AnnotationExpr> annotations;
 
@@ -61,21 +53,12 @@
         setId(id);
     }
 
-<<<<<<< HEAD
-    public BaseParameter(int modifiers, VariableDeclaratorId id) {
+    public BaseParameter(EnumSet<Modifier> modifiers, VariableDeclaratorId id) {
         setModifiers(modifiers);
         setId(id);
     }
 
-    public BaseParameter(int modifiers, List<AnnotationExpr> annotations, VariableDeclaratorId id) {
-=======
-    public BaseParameter(EnumSet<Modifier> modifiers, VariableDeclaratorId id) {
-        setModifiers(modifiers);
-        setId(id);
-	}
-	
     public BaseParameter(EnumSet<Modifier> modifiers, List<AnnotationExpr> annotations, VariableDeclaratorId id) {
->>>>>>> 27e58254
         setModifiers(modifiers);
         setAnnotations(annotations);
         setId(id);
@@ -85,23 +68,13 @@
      * @deprecated prefer using Range objects.
      */
     @Deprecated
-<<<<<<< HEAD
-    public BaseParameter(int beginLine, int beginColumn, int endLine, int endColumn, int modifiers,
-=======
     public BaseParameter(int beginLine, int beginColumn, int endLine, int endColumn, EnumSet<Modifier> modifiers,
->>>>>>> 27e58254
                          List<AnnotationExpr> annotations, VariableDeclaratorId id) {
         this(new Range(pos(beginLine, beginColumn), pos(endLine, endColumn)), modifiers, annotations, id);
     }
 
-<<<<<<< HEAD
-    public BaseParameter(final Range range, int modifiers, List<AnnotationExpr> annotations, VariableDeclaratorId id) {
+    public BaseParameter(final Range range, EnumSet<Modifier> modifiers, List<AnnotationExpr> annotations, VariableDeclaratorId id) {
         super(range);
-=======
-    public BaseParameter(final Range range, EnumSet<Modifier> modifiers, List<AnnotationExpr> annotations,
-                         VariableDeclaratorId id) {
-	    super(range);
->>>>>>> 27e58254
         setModifiers(modifiers);
         setAnnotations(annotations);
         setId(id);
@@ -163,13 +136,9 @@
         setAsParentNodeOf(this.id);
     }
 
-<<<<<<< HEAD
     @Override
     @SuppressWarnings("unchecked")
-    public T setModifiers(int modifiers) {
-=======
-    public void setModifiers(EnumSet<Modifier> modifiers) {
->>>>>>> 27e58254
+    public T setModifiers(EnumSet<Modifier> modifiers) {
         this.modifiers = modifiers;
         return (T) this;
     }
