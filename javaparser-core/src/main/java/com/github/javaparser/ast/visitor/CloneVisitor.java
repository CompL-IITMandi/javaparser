--- conflicted
+++ resolved
@@ -768,12 +768,7 @@
     }
 
     @Override
-<<<<<<< HEAD
-    @Generated("com.github.javaparser.generator.core.visitor.CloneVisitorGenerator")
     public Visitable visit(final ForEachStmt n, final Object arg) {
-=======
-    public Visitable visit(final ForeachStmt n, final Object arg) {
->>>>>>> cf47b14e
         Statement body = cloneNode(n.getBody(), arg);
         Expression iterable = cloneNode(n.getIterable(), arg);
         VariableDeclarationExpr variable = cloneNode(n.getVariable(), arg);
@@ -898,13 +893,8 @@
     }
 
     @Override
-<<<<<<< HEAD
-    @Generated("com.github.javaparser.generator.core.visitor.CloneVisitorGenerator")
     public Visitable visit(final ModuleRequiresDirective n, final Object arg) {
         NodeList<Modifier> modifiers = cloneList(n.getModifiers(), arg);
-=======
-    public Visitable visit(final ModuleRequiresStmt n, final Object arg) {
->>>>>>> cf47b14e
         Name name = cloneNode(n.getName(), arg);
         Comment comment = cloneNode(n.getComment(), arg);
         ModuleRequiresDirective r = new ModuleRequiresDirective(n.getTokenRange().orElse(null), modifiers, name);
@@ -944,12 +934,7 @@
     }
 
     @Override
-<<<<<<< HEAD
-    @Generated("com.github.javaparser.generator.core.visitor.CloneVisitorGenerator")
     public Visitable visit(final ModuleExportsDirective n, final Object arg) {
-=======
-    public Visitable visit(final ModuleExportsStmt n, final Object arg) {
->>>>>>> cf47b14e
         NodeList<Name> moduleNames = cloneList(n.getModuleNames(), arg);
         Name name = cloneNode(n.getName(), arg);
         Comment comment = cloneNode(n.getComment(), arg);
@@ -959,12 +944,7 @@
     }
 
     @Override
-<<<<<<< HEAD
-    @Generated("com.github.javaparser.generator.core.visitor.CloneVisitorGenerator")
     public Visitable visit(final ModuleProvidesDirective n, final Object arg) {
-=======
-    public Visitable visit(final ModuleProvidesStmt n, final Object arg) {
->>>>>>> cf47b14e
         Name name = cloneNode(n.getName(), arg);
         NodeList<Name> with = cloneList(n.getWith(), arg);
         Comment comment = cloneNode(n.getComment(), arg);
@@ -974,12 +954,7 @@
     }
 
     @Override
-<<<<<<< HEAD
-    @Generated("com.github.javaparser.generator.core.visitor.CloneVisitorGenerator")
     public Visitable visit(final ModuleUsesDirective n, final Object arg) {
-=======
-    public Visitable visit(final ModuleUsesStmt n, final Object arg) {
->>>>>>> cf47b14e
         Name name = cloneNode(n.getName(), arg);
         Comment comment = cloneNode(n.getComment(), arg);
         ModuleUsesDirective r = new ModuleUsesDirective(n.getTokenRange().orElse(null), name);
@@ -988,12 +963,7 @@
     }
 
     @Override
-<<<<<<< HEAD
-    @Generated("com.github.javaparser.generator.core.visitor.CloneVisitorGenerator")
     public Visitable visit(final ModuleOpensDirective n, final Object arg) {
-=======
-    public Visitable visit(final ModuleOpensStmt n, final Object arg) {
->>>>>>> cf47b14e
         NodeList<Name> moduleNames = cloneList(n.getModuleNames(), arg);
         Name name = cloneNode(n.getName(), arg);
         Comment comment = cloneNode(n.getComment(), arg);
