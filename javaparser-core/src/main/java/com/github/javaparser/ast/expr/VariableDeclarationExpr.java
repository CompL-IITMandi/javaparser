--- conflicted
+++ resolved
@@ -21,7 +21,6 @@
 
 package com.github.javaparser.ast.expr;
 
-<<<<<<< HEAD
 import static com.github.javaparser.utils.Utils.ensureNotNull;
 import static java.util.Collections.*;
 
@@ -30,8 +29,6 @@
 import java.util.List;
 import java.util.stream.Collectors;
 
-=======
->>>>>>> 498d5ad7
 import com.github.javaparser.Range;
 import com.github.javaparser.ast.ArrayBracketPair;
 import com.github.javaparser.ast.Modifier;
@@ -189,11 +186,11 @@
         return this;
     }
 
-<<<<<<< HEAD
     @Override
     public void setVariables(final List<VariableDeclarator> variables) {
         this.variables = variables;
         setAsParentNodeOf(this.variables);
+        return this;
     }
 
     public List<ArrayBracketPair> getArrayBracketPairsAfterElementType() {
@@ -205,11 +202,6 @@
     public VariableDeclarationExpr setArrayBracketPairsAfterElementType(List<ArrayBracketPair> arrayBracketPairsAfterType) {
         this.arrayBracketPairsAfterType = arrayBracketPairsAfterType;
         setAsParentNodeOf(arrayBracketPairsAfterType);
-=======
-    public VariableDeclarationExpr setVars(final List<VariableDeclarator> vars) {
-        this.vars = vars;
-        setAsParentNodeOf(this.vars);
->>>>>>> 498d5ad7
         return this;
     }
 }