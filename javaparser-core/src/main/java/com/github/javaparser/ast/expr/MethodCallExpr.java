--- conflicted
+++ resolved
@@ -20,12 +20,6 @@
  */
 package com.github.javaparser.ast.expr;
 
-<<<<<<< HEAD
-import static com.github.javaparser.utils.Utils.assertNotNull;
-import java.util.Optional;
-import java.util.function.Consumer;
-=======
->>>>>>> b2e0c9b4
 import com.github.javaparser.TokenRange;
 import com.github.javaparser.ast.AllFieldsConstructor;
 import com.github.javaparser.ast.Generated;
@@ -341,7 +335,7 @@
     @Override
     public boolean isPolyExpression() {
         // A method invocation expression is a poly expression if all of the following are true:
-        // 
+        //
         // 1. The invocation appears in an assignment context or an invocation context (§5.2, §5.3).
         if (!(appearsInAssignmentContext() || appearsInInvocationContext())) {
             return false;
