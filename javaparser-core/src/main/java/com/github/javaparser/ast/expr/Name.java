--- conflicted
+++ resolved
@@ -239,25 +239,13 @@
         return super.replace(node, replacementNode);
     }
 
-<<<<<<< HEAD
-=======
     /**
      * A top level name is a name that is not contained in a larger Name instance.
      */
->>>>>>> 4721c172
     public boolean isTopLevel() {
         return !isInternal();
     }
 
-<<<<<<< HEAD
-    public boolean isInternal() {
-        if (this.getParentNode().isPresent() && this.getParentNode().get() instanceof Name) {
-            Name parent = (Name)this.getParentNode().get();
-            return parent.getQualifier().isPresent() && parent.getQualifier().get() == this;
-        } else {
-            return false;
-        }
-=======
     /**
      * An internal name is a name that constitutes a part of a larger Name instance.
      */
@@ -265,6 +253,5 @@
         return getParentNode()
                 .filter(parent -> parent instanceof Name)
                 .isPresent();
->>>>>>> 4721c172
     }
 }