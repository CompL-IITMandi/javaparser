--- conflicted
+++ resolved
@@ -109,12 +109,7 @@
 
     void visit(ForStmt n, A arg);
 
-<<<<<<< HEAD
-    @Generated("com.github.javaparser.generator.core.visitor.VoidVisitorGenerator")
     void visit(ForEachStmt n, A arg);
-=======
-    void visit(ForeachStmt n, A arg);
->>>>>>> cf47b14e
 
     void visit(IfStmt n, A arg);
 
@@ -210,32 +205,15 @@
 
     void visit(ModuleDeclaration n, A arg);
 
-<<<<<<< HEAD
-    @Generated("com.github.javaparser.generator.core.visitor.VoidVisitorGenerator")
     void visit(ModuleRequiresDirective n, A arg);
 
-    @Generated("com.github.javaparser.generator.core.visitor.VoidVisitorGenerator")
     void visit(ModuleExportsDirective n, A arg);
 
-    @Generated("com.github.javaparser.generator.core.visitor.VoidVisitorGenerator")
     void visit(ModuleProvidesDirective n, A arg);
 
-    @Generated("com.github.javaparser.generator.core.visitor.VoidVisitorGenerator")
     void visit(ModuleUsesDirective n, A arg);
 
-    @Generated("com.github.javaparser.generator.core.visitor.VoidVisitorGenerator")
     void visit(ModuleOpensDirective n, A arg);
-=======
-    void visit(ModuleRequiresStmt n, A arg);
-
-    void visit(ModuleExportsStmt n, A arg);
-
-    void visit(ModuleProvidesStmt n, A arg);
-
-    void visit(ModuleUsesStmt n, A arg);
-
-    void visit(ModuleOpensStmt n, A arg);
->>>>>>> cf47b14e
 
     void visit(UnparsableStmt n, A arg);
 
