--- conflicted
+++ resolved
@@ -1292,15 +1292,9 @@
 
     @Override
     @Generated("com.github.javaparser.generator.core.visitor.EqualsVisitorGenerator")
-<<<<<<< HEAD
-    public Boolean visit(final ModuleRequiresStmt n, final Visitable arg) {
-        final ModuleRequiresStmt n2 = (ModuleRequiresStmt) arg;
-        if (!nodesEquals(n.getModifiers(), n2.getModifiers()))
-=======
     public Boolean visit(final ModuleRequiresDirective n, final Visitable arg) {
         final ModuleRequiresDirective n2 = (ModuleRequiresDirective) arg;
-        if (!objEquals(n.getModifiers(), n2.getModifiers()))
->>>>>>> 80bda3ad
+        if (!nodesEquals(n.getModifiers(), n2.getModifiers()))
             return false;
         if (!nodeEquals(n.getName(), n2.getName()))
             return false;
