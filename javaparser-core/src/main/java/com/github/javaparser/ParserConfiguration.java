--- conflicted
+++ resolved
@@ -71,15 +71,10 @@
         JAVA_8(new Java8Validator(), null),
         /** Java 9 */
         JAVA_9(new Java9Validator(), null),
-<<<<<<< HEAD
-        JAVA_10(null, new Java10PostProcessor()),
-        JAVA_11_PREVIEW(null, new Java11PostProcessor());
-=======
-        /** Java 10 (work in progress) */
-        JAVA_10_PREVIEW(new Java10Validator(), new Java10PostProcessor()),
+        /** Java 10 */
+        JAVA_10(new Java10Validator(), new Java10PostProcessor()),
         /** Java 11 (work in progress) */
         JAVA_11_PREVIEW(new Java11Validator(), new Java11PostProcessor());
->>>>>>> a0e33f98
 
         final Validator validator;
         final ParseResult.PostProcessor postProcessor;
@@ -205,11 +200,7 @@
     public ParserConfiguration setValidator(Validator validator) {
         // This whole method is a backwards compatability hack.
         if (validator instanceof Java10Validator) {
-<<<<<<< HEAD
-            setLanguageLevel(LanguageLevel.JAVA_10);
-=======
-            setLanguageLevel(JAVA_10_PREVIEW);
->>>>>>> a0e33f98
+            setLanguageLevel(JAVA_10);
         } else if (validator instanceof Java9Validator) {
             setLanguageLevel(JAVA_9);
         } else if (validator instanceof Java8Validator) {
