--- conflicted
+++ resolved
@@ -1,7 +1,6 @@
 package com.github.javaparser.ast.expr;
 
 import com.github.javaparser.JavaParser;
-import org.junit.jupiter.api.Disabled;
 import org.junit.jupiter.api.Test;
 
 class SwitchExprTest {
@@ -58,10 +57,6 @@
                 "};");
     }
 
-<<<<<<< HEAD
-    @Disabled
-=======
->>>>>>> 2282299a
     @Test
     void jep325Example6() {
         JavaParser.parseStatement("int result = switch (s) {\n" +
