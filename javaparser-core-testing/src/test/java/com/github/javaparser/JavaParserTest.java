/*
 * Copyright (C) 2007-2010 Júlio Vilmar Gesser.
 * Copyright (C) 2011, 2013-2016 The JavaParser Team.
 *
 * This file is part of JavaParser.
 *
 * JavaParser can be used either under the terms of
 * a) the GNU Lesser General Public License as published by
 *     the Free Software Foundation, either version 3 of the License, or
 *     (at your option) any later version.
 * b) the terms of the Apache License
 *
 * You should have received a copy of both licenses in LICENCE.LGPL and
 * LICENCE.APACHE. Please refer to those files for details.
 *
 * JavaParser is distributed in the hope that it will be useful,
 * but WITHOUT ANY WARRANTY; without even the implied warranty of
 * MERCHANTABILITY or FITNESS FOR A PARTICULAR PURPOSE.  See the
 * GNU Lesser General Public License for more details.
 */

package com.github.javaparser;

import com.github.javaparser.ast.CompilationUnit;
import com.github.javaparser.ast.NodeList;
import com.github.javaparser.ast.body.AnnotationMemberDeclaration;
import com.github.javaparser.ast.body.MethodDeclaration;
import com.github.javaparser.ast.expr.*;
import com.github.javaparser.ast.stmt.*;
import com.github.javaparser.ast.type.ClassOrInterfaceType;
import com.github.javaparser.ast.type.IntersectionType;
import com.github.javaparser.ast.type.Type;
import org.junit.jupiter.api.AfterEach;
import org.junit.jupiter.api.BeforeEach;
import org.junit.jupiter.api.Test;

import java.io.IOException;
import java.nio.file.Path;
import java.util.Optional;

import static com.github.javaparser.ParseStart.COMPILATION_UNIT;
import static com.github.javaparser.ParserConfiguration.LanguageLevel.BLEEDING_EDGE;
import static com.github.javaparser.ParserConfiguration.LanguageLevel.CURRENT;
import static com.github.javaparser.Providers.provider;
import static com.github.javaparser.QuickJavaParser.*;
import static com.github.javaparser.Range.range;
import static com.github.javaparser.utils.CodeGenerationUtils.mavenModuleRoot;
import static com.github.javaparser.utils.TestUtils.assertInstanceOf;
import static com.github.javaparser.utils.Utils.EOL;
import static org.junit.jupiter.api.Assertions.*;
import static org.junit.jupiter.api.Assertions.assertThrows;

class JavaParserTest {

    @BeforeEach
    void setToLatestJava() {
        QuickJavaParser.getConfiguration().setLanguageLevel(BLEEDING_EDGE);
    }

    @AfterEach
    void resetJavaLevel() {
        QuickJavaParser.getConfiguration().setLanguageLevel(CURRENT);
    }

    @Test
    void rangeOfAnnotationMemberDeclarationIsCorrect() {
        String code = "@interface AD { String foo(); }";
        CompilationUnit cu = parse(code);
        AnnotationMemberDeclaration memberDeclaration = cu.getAnnotationDeclarationByName("AD").get().getMember(0).asAnnotationMemberDeclaration();
        assertTrue(memberDeclaration.getRange().isPresent());
        assertEquals(new Range(new Position(1, 17), new Position(1, 29)), memberDeclaration.getRange().get());
    }

    @Test
    void rangeOfAnnotationMemberDeclarationWithArrayTypeIsCorrect() {
        String code = "@interface AD { String[] foo(); }";
        CompilationUnit cu = parse(code);
        AnnotationMemberDeclaration memberDeclaration = cu.getAnnotationDeclarationByName("AD").get().getMember(0).asAnnotationMemberDeclaration();
        assertTrue(memberDeclaration.getRange().isPresent());
        assertEquals(new Range(new Position(1, 17), new Position(1, 31)), memberDeclaration.getRange().get());
    }

    @Test
    void rangeOfArrayCreationLevelWithExpressionIsCorrect() {
        String code = "new int[123][456]";
        ArrayCreationExpr expression = parseExpression(code);
        Optional<Range> range;

        range = expression.getLevels().get(0).getRange();
        assertTrue(range.isPresent());
        assertEquals(new Range(new Position(1, 8), new Position(1, 12)), range.get());

        range = expression.getLevels().get(1).getRange();
        assertTrue(range.isPresent());
        assertEquals(new Range(new Position(1, 13), new Position(1, 17)), range.get());
    }

    @Test
    void rangeOfArrayCreationLevelWithoutExpressionIsCorrect() {
        String code = "new int[][]";
        ArrayCreationExpr expression = parseExpression(code);
        Optional<Range> range;

        range = expression.getLevels().get(0).getRange();
        assertTrue(range.isPresent());
        assertEquals(new Range(new Position(1, 8), new Position(1, 9)), range.get());

        range = expression.getLevels().get(1).getRange();
        assertTrue(range.isPresent());
        assertEquals(new Range(new Position(1, 10), new Position(1, 11)), range.get());
    }

    @Test
    void parseErrorContainsLocation() {
        ParseResult<CompilationUnit> result = new JavaParser().parse(COMPILATION_UNIT, provider("class X { // blah"));

        Problem problem = result.getProblem(0);
        assertEquals(range(1, 9, 1, 17), problem.getLocation().get().toRange().get());
        assertEquals("Parse error. Found <EOF>, expected one of  \";\" \"<\" \"@\" \"abstract\" \"boolean\" \"byte\" \"char\" \"class\" \"default\" \"double\" \"enum\" \"exports\" \"final\" \"float\" \"int\" \"interface\" \"long\" \"module\" \"native\" \"open\" \"opens\" \"private\" \"protected\" \"provides\" \"public\" \"requires\" \"short\" \"static\" \"strictfp\" \"synchronized\" \"to\" \"transient\" \"transitive\" \"uses\" \"void\" \"volatile\" \"with\" \"{\" \"}\" <IDENTIFIER>", problem.getMessage());
        assertInstanceOf(ParseException.class, problem.getCause().get());
    }

    @Test
    void parseIntersectionType() {
        String code = "(Runnable & Serializable) (() -> {})";
        Expression expression = parseExpression(code);
        Type type = expression.asCastExpr().getType();

        assertTrue(type instanceof IntersectionType);
        IntersectionType intersectionType = type.asIntersectionType();
        assertEquals(2, intersectionType.getElements().size());
        assertTrue(intersectionType.getElements().get(0) instanceof ClassOrInterfaceType);
        assertEquals("Runnable", intersectionType.getElements().get(0).asClassOrInterfaceType().getNameAsString());
        assertTrue(intersectionType.getElements().get(1) instanceof ClassOrInterfaceType);
        assertEquals("Serializable", intersectionType.getElements().get(1).asClassOrInterfaceType().getNameAsString());
    }

    @Test
    void rangeOfIntersectionType() {
        String code = "class A {" + EOL
                + "  Object f() {" + EOL
                + "    return (Comparator<Map.Entry<K, V>> & Serializable)(c1, c2) -> c1.getKey().compareTo(c2.getKey()); " + EOL
                + "}}";
        CompilationUnit cu = parse(code);
        MethodDeclaration methodDeclaration = cu.getClassByName("A").get().getMember(0).asMethodDeclaration();
        ReturnStmt returnStmt = methodDeclaration.getBody().get().getStatement(0).asReturnStmt();
        CastExpr castExpr = returnStmt.getExpression().get().asCastExpr();
        Type type = castExpr.getType();
        assertEquals(range(3, 13, 3, 54), type.getRange().get());
    }

    @Test
    void rangeOfCast() {
        String code = "class A {" + EOL
                + "  Object f() {" + EOL
                + "    return (Comparator<Map.Entry<K, V>> & Serializable)(c1, c2) -> c1.getKey().compareTo(c2.getKey()); " + EOL
                + "}}";
        CompilationUnit cu = parse(code);
        MethodDeclaration methodDeclaration = cu.getClassByName("A").get().getMember(0).asMethodDeclaration();
        ReturnStmt returnStmt = methodDeclaration.getBody().get().getStatement(0).asReturnStmt();
        CastExpr castExpr = returnStmt.getExpression().get().asCastExpr();
        assertEquals(range(3, 12, 3, 101), castExpr.getRange().get());
    }

    @Test
    void rangeOfCastNonIntersection() {
        String code = "class A {" + EOL
                + "  Object f() {" + EOL
                + "    return (Comparator<Map.Entry<K, V>>               )(c1, c2) -> c1.getKey().compareTo(c2.getKey()); " + EOL
                + "}}";
        CompilationUnit cu = parse(code);
        MethodDeclaration methodDeclaration = cu.getClassByName("A").get().getMember(0).asMethodDeclaration();
        ReturnStmt returnStmt = methodDeclaration.getBody().get().getStatement(0).asReturnStmt();
        CastExpr castExpr = returnStmt.getExpression().get().asCastExpr();
        assertEquals(range(3, 12, 3, 101), castExpr.getRange().get());
    }

    @Test
    void rangeOfLambda() {
        String code = "class A {" + EOL
                + "  Object f() {" + EOL
                + "    return (Comparator<Map.Entry<K, V>> & Serializable)(c1, c2) -> c1.getKey().compareTo(c2.getKey()); " + EOL
                + "}}";
        CompilationUnit cu = parse(code);
        MethodDeclaration methodDeclaration = cu.getClassByName("A").get().getMember(0).asMethodDeclaration();
        ReturnStmt returnStmt = methodDeclaration.getBody().get().getStatement(0).asReturnStmt();
        CastExpr castExpr = returnStmt.getExpression().get().asCastExpr();
        LambdaExpr lambdaExpr = castExpr.getExpression().asLambdaExpr();
        assertEquals(range(3, 56, 3, 101), lambdaExpr.getRange().get());
        assertEquals(GeneratedJavaParserConstants.LPAREN, lambdaExpr.getTokenRange().get().getBegin().getKind());
        assertEquals(GeneratedJavaParserConstants.RPAREN, lambdaExpr.getTokenRange().get().getEnd().getKind());
    }

    @Test
    void rangeOfLambdaBody() {
        String code = "class A {" + EOL
                + "  Object f() {" + EOL
                + "    return (Comparator<Map.Entry<K, V>> & Serializable)(c1, c2) -> c1.getKey().compareTo(c2.getKey()); " + EOL
                + "}}";
        CompilationUnit cu = parse(code);
        MethodDeclaration methodDeclaration = cu.getClassByName("A").get().getMember(0).asMethodDeclaration();
        ReturnStmt returnStmt = methodDeclaration.getBody().get().getStatement(0).asReturnStmt();
        CastExpr castExpr = returnStmt.getExpression().get().asCastExpr();
        LambdaExpr lambdaExpr = castExpr.getExpression().asLambdaExpr();
        Statement lambdaBody = lambdaExpr.getBody();
        assertEquals(range(3, 68, 3, 101), lambdaBody.getRange().get());
    }

    @Test
    void testNotStoringTokens() {
        JavaParser javaParser = new JavaParser(new ParserConfiguration().setStoreTokens(false));
        ParseResult<CompilationUnit> result = javaParser.parse(ParseStart.COMPILATION_UNIT, provider("class X{}"));
        assertFalse(result.getResult().get().getTokenRange().isPresent());
    }

    @Test
    void trailingCodeIsAnError() {
<<<<<<< HEAD
        assertThrows(ParseProblemException.class, () -> parseBlock("{} efijqoifjqefj"));
=======
        assertThrows(ParseProblemException.class, () -> JavaParser.parseBlock("{} efijqoifjqefj"));
>>>>>>> e7f02a0c
    }

    @Test
    void trailingWhitespaceIsIgnored() {
        BlockStmt blockStmt = parseBlock("{} // hello");
        assertEquals("{}", blockStmt.getTokenRange().get().toString());
    }

    @Test
    void everyTokenHasACategory() throws IOException {
        final int tokenCount = GeneratedJavaParserConstants.tokenImage.length;
        Path tokenTypesPath = mavenModuleRoot(JavaParserTest.class).resolve("../javaparser-core/src/main/java/com/github/javaparser/TokenTypes.java");
        CompilationUnit tokenTypesCu = parse(tokenTypesPath);
        // -1 to take off the default: case.
        int switchEntries = tokenTypesCu.findAll(SwitchEntry.class).size() - 1;
        // The amount of "case XXX:" in TokenTypes.java should be equal to the amount of tokens JavaCC knows about:
        assertEquals(tokenCount, switchEntries);
    }

    @Test
    void parsingInitializedAndUnitializedVarsInForStmt() {
        ForStmt forStmt = parseStatement("for(int a,b=0;;){}").asForStmt();
        assertEquals(1, forStmt.getInitialization().size());
        assertTrue(forStmt.getInitialization().get(0).isVariableDeclarationExpr());
        assertEquals(2, forStmt.getInitialization().get(0).asVariableDeclarationExpr().getVariables().size());
        assertEquals("a", forStmt.getInitialization().get(0).asVariableDeclarationExpr().getVariables().get(0).getNameAsString());
        assertEquals("b", forStmt.getInitialization().get(0).asVariableDeclarationExpr().getVariables().get(1).getNameAsString());
        assertFalse(forStmt.getInitialization().get(0).asVariableDeclarationExpr().getVariables().get(0).getInitializer().isPresent());
        assertTrue(forStmt.getInitialization().get(0).asVariableDeclarationExpr().getVariables().get(1).getInitializer().isPresent());
    }

    @Test
    void parsingInitializedAndUnitializedVarsInForStmtComplexCase() {
        // See issue 1281
        ForStmt forStmt = parseStatement("for(int i, j = array2.length - 1;;){}").asForStmt();
        assertEquals(1, forStmt.getInitialization().size());
        assertTrue(forStmt.getInitialization().get(0).isVariableDeclarationExpr());
        assertEquals(2, forStmt.getInitialization().get(0).asVariableDeclarationExpr().getVariables().size());
        assertEquals("i", forStmt.getInitialization().get(0).asVariableDeclarationExpr().getVariables().get(0).getNameAsString());
        assertEquals("j", forStmt.getInitialization().get(0).asVariableDeclarationExpr().getVariables().get(1).getNameAsString());
        assertFalse(forStmt.getInitialization().get(0).asVariableDeclarationExpr().getVariables().get(0).getInitializer().isPresent());
        assertTrue(forStmt.getInitialization().get(0).asVariableDeclarationExpr().getVariables().get(1).getInitializer().isPresent());
    }

    @Test
    void creatingNewObjectCreationExprShouldDefaultToParsing() {
        String className = String.class.getCanonicalName();
        ClassOrInterfaceType type = parseClassOrInterfaceType(className);
        ObjectCreationExpr expected = parseExpression("new " + className + "()");
        ObjectCreationExpr actual = new ObjectCreationExpr(null, type, NodeList.nodeList());
        assertEquals(expected, actual);
    }

    @Test
    void parseModuleDeclaration() {
        QuickJavaParser.parseModuleDeclaration("module X {}");
    }

    @Test
    void parseModuleDirective() {
        QuickJavaParser.parseModuleDirective("opens C;");
    }

    @Test
    void parseTypeParameter() {
        QuickJavaParser.parseTypeParameter("T extends Serializable & AttachableListener");
    }

    @Test
    void parseTypeDeclaration() {
        QuickJavaParser.parseTypeDeclaration("enum Z {A, B}");
    }
}<|MERGE_RESOLUTION|>--- conflicted
+++ resolved
@@ -215,11 +215,7 @@
 
     @Test
     void trailingCodeIsAnError() {
-<<<<<<< HEAD
         assertThrows(ParseProblemException.class, () -> parseBlock("{} efijqoifjqefj"));
-=======
-        assertThrows(ParseProblemException.class, () -> JavaParser.parseBlock("{} efijqoifjqefj"));
->>>>>>> e7f02a0c
     }
 
     @Test
