/*
 * Copyright (C) 2007-2010 Júlio Vilmar Gesser.
 * Copyright (C) 2011, 2013-2015 The JavaParser Team.
 *
 * This file is part of JavaParser.
 * 
 * JavaParser can be used either under the terms of
 * a) the GNU Lesser General Public License as published by
 *     the Free Software Foundation, either version 3 of the License, or
 *     (at your option) any later version.
 * b) the terms of the Apache License 
 *
 * You should have received a copy of both licenses in LICENCE.LGPL and
 * LICENCE.APACHE. Please refer to those files for details.
 *
 * JavaParser is distributed in the hope that it will be useful,
 * but WITHOUT ANY WARRANTY; without even the implied warranty of
 * MERCHANTABILITY or FITNESS FOR A PARTICULAR PURPOSE.  See the
 * GNU Lesser General Public License for more details.
 */
 
package com.github.javaparser.bdd.steps;

import com.github.javaparser.JavaParser;
import com.github.javaparser.ParseException;
<<<<<<< HEAD
import com.github.javaparser.SourcesHelper;
import com.github.javaparser.ast.CompilationUnit;
import com.github.javaparser.ast.visitor.DumpVisitor;
=======
import com.github.javaparser.ast.Node;
>>>>>>> b8272790

import org.jbehave.core.annotations.Given;
import org.jbehave.core.annotations.Then;
import org.jbehave.core.annotations.When;

import java.io.File;
import java.io.FileReader;
import java.io.IOException;
import java.io.StringReader;
import java.net.URISyntaxException;
import java.net.URL;

import static org.hamcrest.CoreMatchers.*;
import static org.junit.Assert.assertEquals;
import static org.junit.Assert.assertThat;

public class DumpingSteps {

    private Node resultNode;
    private String sourceUnderTest;

    @Given("the {class|compilation unit|expression|block|expressions|statement|import|annotation|body declaration}:$classSrc")
    public void givenTheClass(String classSrc) {
        this.sourceUnderTest = classSrc.trim();
    }

<<<<<<< HEAD
    @Given("the class in the file \"$classFile\"")
    public void givenTheClassInTheFile(String classFile) throws URISyntaxException, IOException, ParseException {
        URL url = getClass().getResource("../samples/" + classFile);
        sourceUnderTest = SourcesHelper.readerToString(new FileReader(new File(url.toURI()))).trim();
    }

    @Given("the compilation unit:$classSrc")
    public void givenTheCompilationUnit(String classSrc) {
        this.sourceUnderTest = classSrc.trim();
=======
    @When("the {class|compilation unit} is parsed by the Java parser")
    public void whenTheClassIsParsedByTheJavaParser() throws ParseException {
        resultNode = JavaParser.parse(new StringReader(sourceUnderTest), true);
>>>>>>> b8272790
    }

    @When("the expression is parsed by the Java parser")
    public void whenTheExpressionIsParsedByTheJavaParser() throws ParseException {
        resultNode = JavaParser.parseExpression(sourceUnderTest);
    }

    @When("the block is parsed by the Java parser")
    public void whenTheBlockIsParsedByTheJavaParser() throws ParseException {
        resultNode = JavaParser.parseBlock(sourceUnderTest);
    }

    @When("the statement is parsed by the Java parser")
    public void whenTheStatementIsParsedByTheJavaParser() throws ParseException {
        resultNode = JavaParser.parseStatement(sourceUnderTest);
    }

    @When("the import is parsed by the Java parser")
    public void whenTheImportIsParsedByTheJavaParser() throws ParseException {
        resultNode = JavaParser.parseImport(sourceUnderTest);
    }

    @When("the annotation is parsed by the Java parser")
    public void whenTheAnnotationIsParsedByTheJavaParser() throws ParseException {
        resultNode = JavaParser.parseAnnotation(sourceUnderTest);
    }

    @When("the body declaration is parsed by the Java parser")
    public void whenTheBodyDeclarationIsParsedByTheJavaParser() throws ParseException {
        resultNode = JavaParser.parseBodyDeclaration(sourceUnderTest);
    }

    @Then("it is dumped to:$dumpSrc")
    public void isDumpedTo(String dumpSrc) {
<<<<<<< HEAD
        DumpVisitor dumpVisitor = new DumpVisitor();
        dumpVisitor.visit(compilationUnit, null);
        assertEquals(dumpSrc.trim(), dumpVisitor.getSource().trim());
=======
        assertThat(resultNode.toString().trim(), is(dumpSrc.trim()));
>>>>>>> b8272790
    }

}<|MERGE_RESOLUTION|>--- conflicted
+++ resolved
@@ -23,14 +23,9 @@
 
 import com.github.javaparser.JavaParser;
 import com.github.javaparser.ParseException;
-<<<<<<< HEAD
 import com.github.javaparser.SourcesHelper;
-import com.github.javaparser.ast.CompilationUnit;
+import com.github.javaparser.ast.Node;
 import com.github.javaparser.ast.visitor.DumpVisitor;
-=======
-import com.github.javaparser.ast.Node;
->>>>>>> b8272790
-
 import org.jbehave.core.annotations.Given;
 import org.jbehave.core.annotations.Then;
 import org.jbehave.core.annotations.When;
@@ -42,7 +37,7 @@
 import java.net.URISyntaxException;
 import java.net.URL;
 
-import static org.hamcrest.CoreMatchers.*;
+import static org.hamcrest.CoreMatchers.is;
 import static org.junit.Assert.assertEquals;
 import static org.junit.Assert.assertThat;
 
@@ -56,21 +51,15 @@
         this.sourceUnderTest = classSrc.trim();
     }
 
-<<<<<<< HEAD
-    @Given("the class in the file \"$classFile\"")
+    @Given("the {class|compilation unit|expression|block|expressions|statement|import|annotation|body declaration} in the file \"$classFile\"")
     public void givenTheClassInTheFile(String classFile) throws URISyntaxException, IOException, ParseException {
         URL url = getClass().getResource("../samples/" + classFile);
         sourceUnderTest = SourcesHelper.readerToString(new FileReader(new File(url.toURI()))).trim();
     }
 
-    @Given("the compilation unit:$classSrc")
-    public void givenTheCompilationUnit(String classSrc) {
-        this.sourceUnderTest = classSrc.trim();
-=======
     @When("the {class|compilation unit} is parsed by the Java parser")
     public void whenTheClassIsParsedByTheJavaParser() throws ParseException {
         resultNode = JavaParser.parse(new StringReader(sourceUnderTest), true);
->>>>>>> b8272790
     }
 
     @When("the expression is parsed by the Java parser")
@@ -105,13 +94,7 @@
 
     @Then("it is dumped to:$dumpSrc")
     public void isDumpedTo(String dumpSrc) {
-<<<<<<< HEAD
-        DumpVisitor dumpVisitor = new DumpVisitor();
-        dumpVisitor.visit(compilationUnit, null);
-        assertEquals(dumpSrc.trim(), dumpVisitor.getSource().trim());
-=======
-        assertThat(resultNode.toString().trim(), is(dumpSrc.trim()));
->>>>>>> b8272790
+        assertEquals(dumpSrc.trim(), resultNode.toString().trim());
     }
 
 }