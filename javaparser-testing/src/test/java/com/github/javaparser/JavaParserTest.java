--- conflicted
+++ resolved
@@ -38,14 +38,9 @@
 
 import java.util.Optional;
 
-<<<<<<< HEAD
-import static com.github.javaparser.ParseStart.*;
+import static com.github.javaparser.ParseStart.COMPILATION_UNIT;
 import static com.github.javaparser.Providers.*;
-import static com.github.javaparser.Range.*;
-=======
-import static com.github.javaparser.ParseStart.COMPILATION_UNIT;
 import static com.github.javaparser.Range.range;
->>>>>>> 77fe1130
 import static com.github.javaparser.utils.TestUtils.assertInstanceOf;
 import static com.github.javaparser.utils.Utils.EOL;
 import static org.junit.Assert.assertEquals;
@@ -196,14 +191,13 @@
         Statement lambdaBody = lambdaExpr.getBody();
         assertEquals(range(3, 68, 3, 101), lambdaBody.getRange().get());
     }
-<<<<<<< HEAD
     
     @Test
     public void testNotStoringTokens() {
         JavaParser javaParser = new JavaParser(new ParserConfiguration().setStoreTokens(false));
         ParseResult<CompilationUnit> result = javaParser.parse(ParseStart.COMPILATION_UNIT, provider("class X{}"));
         assertEquals(false, result.getTokens().isPresent());
-=======
+    }
 
     @Test(expected = ParseProblemException.class)
     public void trailingCodeIsAnError() {
@@ -214,6 +208,5 @@
     public void trailingWhitespaceIsIgnored() {
         BlockStmt blockStmt = JavaParser.parseBlock("{} // hello");
         assertEquals("\"}\" <120> (line 1,col 2)-(line 1,col 2)", blockStmt.getTokenRange().get().getEnd().toString());
->>>>>>> 77fe1130
     }
 }