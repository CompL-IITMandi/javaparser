--- conflicted
+++ resolved
@@ -313,13 +313,8 @@
         }
 
         @Override
-<<<<<<< HEAD
         public com.github.javaparser.ast.Modifier.Keyword accessSpecifier() {
             return enumDeclaration.getWrappedNode().getAccessSpecifier();
-=======
-        public AccessSpecifier accessSpecifier() {
-            return AstResolutionUtils.toAccessLevel(enumDeclaration.getWrappedNode().getModifiers());
->>>>>>> cf47b14e
         }
 
         @Override
