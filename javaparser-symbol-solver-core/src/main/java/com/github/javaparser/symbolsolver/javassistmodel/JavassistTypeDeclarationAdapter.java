--- conflicted
+++ resolved
@@ -42,144 +42,6 @@
  */
 public class JavassistTypeDeclarationAdapter {
 
-<<<<<<< HEAD
-    private final CtClass ctClass;
-    private final TypeSolver typeSolver;
-
-    public JavassistTypeDeclarationAdapter(CtClass ctClass, TypeSolver typeSolver) {
-        this.ctClass = ctClass;
-        this.typeSolver = typeSolver;
-    }
-
-    public Set<ResolvedMethodDeclaration> getDeclaredMethods() {
-        return Arrays.stream(ctClass.getDeclaredMethods())
-                .filter(m -> ((m.getMethodInfo().getAccessFlags() & AccessFlag.BRIDGE) == 0)
-                        && ((m.getMethodInfo().getAccessFlags() & AccessFlag.SYNTHETIC) == 0))
-                .map(m -> new JavassistMethodDeclaration(m, typeSolver)).collect(Collectors.toSet());
-    }
-
-    public List<ResolvedConstructorDeclaration> getConstructors() {
-        return Arrays.stream(ctClass.getConstructors())
-                .filter(m -> (m.getMethodInfo().getAccessFlags() & AccessFlag.SYNTHETIC) == 0)
-                .map(m -> new JavassistConstructorDeclaration(m, typeSolver)).collect(Collectors.toList());
-    }
-
-    public List<ResolvedFieldDeclaration> getDeclaredFields() {
-        List<ResolvedFieldDeclaration> fieldDecls = new ArrayList<>();
-        collectDeclaredFields(ctClass, fieldDecls);
-        return fieldDecls;
-    }
-
-    private void collectDeclaredFields(CtClass ctClass, List<ResolvedFieldDeclaration> fieldDecls) {
-        if (ctClass != null) {
-            Arrays.stream(ctClass.getDeclaredFields())
-                    .forEach(f -> fieldDecls.add(new JavassistFieldDeclaration(f, typeSolver)));
-            try {
-                collectDeclaredFields(ctClass.getSuperclass(), fieldDecls);
-            } catch (NotFoundException e) {
-                // We'll stop here
-            }
-        }
-    }
-
-    public List<ResolvedTypeParameterDeclaration> getTypeParameters() {
-        if (null == ctClass.getGenericSignature()) {
-            return Collections.emptyList();
-        } else {
-            try {
-                SignatureAttribute.ClassSignature classSignature =
-                        SignatureAttribute.toClassSignature(ctClass.getGenericSignature());
-                return Arrays.stream(classSignature.getParameters())
-                        .map((tp) -> new JavassistTypeParameter(tp, JavassistFactory.toTypeDeclaration(ctClass, typeSolver), typeSolver))
-                        .collect(Collectors.toList());
-            } catch (BadBytecode badBytecode) {
-                throw new RuntimeException(badBytecode);
-            }
-        }
-    }
-
-    public Optional<ResolvedReferenceTypeDeclaration> containerType() {
-        try {
-            return ctClass.getDeclaringClass() == null ?
-                    Optional.empty() :
-                    Optional.of(JavassistFactory.toTypeDeclaration(ctClass.getDeclaringClass(), typeSolver));
-        } catch (NotFoundException e) {
-            throw new RuntimeException(e);
-        }
-    }
-
-    /**
-     * Helper method to get the list of ancestors for the annotation.
-     *
-     * @param referenceTypeDeclaration  The reference type where to look for ancestors.
-     * @param acceptIncompleteList      If should accept an incomplete list.
-     *
-     * @return The list of ancestors.
-     */
-    public List<ResolvedReferenceType> getAncestors(ResolvedReferenceTypeDeclaration referenceTypeDeclaration,
-                                                    boolean acceptIncompleteList) {
-
-        List<ResolvedReferenceType> ancestors = new ArrayList<>();
-        if (ctClass.getGenericSignature() == null) {
-
-            ClassFile classFile = ctClass.getClassFile();
-
-            // Get the super
-            try {
-                ResolvedReferenceTypeDeclaration superType =
-                        typeSolver.solveType(JavassistUtils.internalNameToCanonicalName(classFile.getSuperclass()));
-                ancestors.add(new ReferenceTypeImpl(superType, typeSolver));
-            } catch (UnsolvedSymbolException e) {
-                if (!acceptIncompleteList) {
-                    // we only throw an exception if we require a complete list; otherwise, we attempt to continue gracefully
-                    throw e;
-                }
-            }
-
-            // Get all the interface
-            for (String superInterface : classFile.getInterfaces()) {
-                try {
-                    ancestors.add(new ReferenceTypeImpl(typeSolver.solveType(JavassistUtils.internalNameToCanonicalName(superInterface)), typeSolver));
-                } catch (UnsolvedSymbolException e) {
-                    if (!acceptIncompleteList) {
-                        // we only throw an exception if we require a complete list; otherwise, we attempt to continue gracefully
-                        throw e;
-                    }
-                }
-            }
-        } else {
-            try {
-                SignatureAttribute.ClassSignature classSignature = SignatureAttribute.toClassSignature(ctClass.getGenericSignature());
-                try {
-                    ancestors.add(
-                            JavassistUtils.signatureTypeToType(
-                                    classSignature.getSuperClass(), typeSolver, referenceTypeDeclaration)
-                                    .asReferenceType()
-                    );
-                } catch (UnsolvedSymbolException e) {
-                    if (!acceptIncompleteList) {
-                        // we only throw an exception if we require a complete list; otherwise, we attempt to continue gracefully
-                        throw e;
-                    }
-                }
-
-                for (SignatureAttribute.ClassType superInterface : classSignature.getInterfaces()) {
-                    try {
-                        ancestors.add(JavassistUtils.signatureTypeToType(superInterface, typeSolver, referenceTypeDeclaration).asReferenceType());
-                    } catch (UnsolvedSymbolException e) {
-                        if (!acceptIncompleteList) {
-                            // we only throw an exception if we require a complete list; otherwise, we attempt to continue gracefully
-                            throw e;
-                        }
-                    }
-                }
-            } catch (BadBytecode e) {
-                throw new RuntimeException(e);
-            }
-        }
-
-        return ancestors;
-=======
     private CtClass ctClass;
     private TypeSolver typeSolver;
     private ResolvedReferenceTypeDeclaration typeDeclaration;
@@ -325,6 +187,5 @@
         } catch (NotFoundException e) {
             throw new RuntimeException(e);
         }
->>>>>>> b23e14c1
     }
 }