--- conflicted
+++ resolved
@@ -78,51 +78,8 @@
         throw new IllegalArgumentException();
     }
 
-<<<<<<< HEAD
     private JavaParserSymbolDeclaration() {
         // This private constructor is used to hide the public one
-=======
-    @Override
-    public String toString() {
-        return "JavaParserSymbolDeclaration{" +
-                "name='" + name + '\'' +
-                ", wrappedNode=" + wrappedNode +
-                '}';
-    }
-
-    @Override
-    public String getName() {
-        return name;
-    }
-
-    @Override
-    public boolean isField() {
-        return false;
-    }
-
-    @Override
-    public boolean isParameter() {
-        return false;
-    }
-
-    @Override
-    public boolean isPattern() {
-//        return getWrappedNode() instanceof PatternExpr;
-        return false;
-    }
-    
-    /**
-     * Does this declaration represents a variable?
-     */
-    @Override
-    public boolean isVariable() {
-        return getWrappedNode() instanceof VariableDeclarator;
-    }
-
-    @Override
-    public boolean isType() {
-        return false;
->>>>>>> a9cc9930
     }
 
 }