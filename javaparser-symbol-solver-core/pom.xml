<?xml version="1.0" encoding="UTF-8"?>
<<<<<<< HEAD
<project xmlns="http://maven.apache.org/POM/4.0.0" xmlns:xsi="http://www.w3.org/2001/XMLSchema-instance"
         xsi:schemaLocation="http://maven.apache.org/POM/4.0.0 http://maven.apache.org/xsd/maven-4.0.0.xsd">
    <parent>
        <artifactId>javaparser-parent</artifactId>
        <groupId>com.github.javaparser</groupId>
        <version>3.5.11-SNAPSHOT</version>
    </parent>
    <modelVersion>4.0.0</modelVersion>

    <artifactId>javaparser-symbol-solver-core</artifactId>
    <packaging>jar</packaging>
    <description>A Symbol Solver for Java, built on top of JavaParser (core)</description>
=======
<project xmlns="http://maven.apache.org/POM/4.0.0" xmlns:xsi="http://www.w3.org/2001/XMLSchema-instance" xsi:schemaLocation="http://maven.apache.org/POM/4.0.0 http://maven.apache.org/xsd/maven-4.0.0.xsd">
  <parent>
      <artifactId>javaparser-parent</artifactId>
      <groupId>com.github.javaparser</groupId>
      <version>3.5.12-SNAPSHOT</version>
  </parent>    
  <modelVersion>4.0.0</modelVersion>
>>>>>>> 0141ac38

    <licenses>
        <license>
            <name>GNU Lesser General Public License</name>
            <url>http://www.gnu.org/licenses/lgpl-3.0.html</url>
            <distribution>repo</distribution>
        </license>
        <license>
            <name>Apache License, Version 2.0</name>
            <url>http://www.apache.org/licenses/LICENSE-2.0.txt</url>
            <distribution>repo</distribution>
            <comments>A business-friendly OSS license</comments>
        </license>
    </licenses>

    <properties>
        <java.version>1.8</java.version>
        <build.timestamp>${maven.build.timestamp}</build.timestamp>
    </properties>

    <dependencies>
        <dependency>
            <groupId>com.github.javaparser</groupId>
            <artifactId>javaparser-symbol-solver-logic</artifactId>
            <version>${project.version}</version>
        </dependency>
        <dependency>
            <groupId>org.javassist</groupId>
            <artifactId>javassist</artifactId>
        </dependency>
        <dependency>
            <groupId>com.github.javaparser</groupId>
            <artifactId>javaparser-symbol-solver-model</artifactId>
            <version>${project.version}</version>
        </dependency>
        <dependency>
            <groupId>com.google.guava</groupId>
            <artifactId>guava</artifactId>
        </dependency>
    </dependencies>

    <build>
        <plugins>
            <plugin>
                <groupId>org.codehaus.mojo</groupId>
                <artifactId>animal-sniffer-maven-plugin</artifactId>
                <configuration>
                    <signature>
                        <!-- Make sure only the API of this JDK is used -->
                        <groupId>org.codehaus.mojo.signature</groupId>
                        <artifactId>java18</artifactId>
                        <version>1.0</version>
                    </signature>
                </configuration>
                <executions>
                    <execution>
                        <id>animal-sniffer</id>
                        <phase>verify</phase>
                        <goals>
                            <goal>check</goal>
                        </goals>
                    </execution>
                </executions>
            </plugin>
            <plugin>
                <groupId>org.apache.maven.plugins</groupId>
                <artifactId>maven-enforcer-plugin</artifactId>
                <executions>
                    <execution>
                        <id>enforce-versions</id>
                        <phase>verify</phase>
                        <goals>
                            <goal>enforce</goal>
                        </goals>
                        <configuration>
                            <rules>
                                <requireJavaVersion>
                                    <!-- Make sure a compiler of this version is used -->
                                    <version>${java.version}</version>
                                </requireJavaVersion>
                                <enforceBytecodeVersion>
                                    <!-- Make sure the dependencies are compiled for our Java version -->
                                    <maxJdkVersion>${java.version}</maxJdkVersion>
                                </enforceBytecodeVersion>
                            </rules>
                        </configuration>
                    </execution>
                </executions>
                <dependencies>
                    <dependency>
                        <groupId>org.codehaus.mojo</groupId>
                        <artifactId>extra-enforcer-rules</artifactId>
                        <version>1.0-beta-6</version>
                    </dependency>
                </dependencies>
            </plugin>
            <!-- Set JPMS module name -->
            <plugin>
                <groupId>org.apache.maven.plugins</groupId>
                <artifactId>maven-jar-plugin</artifactId>
                <configuration>
                    <archive>
                        <manifestEntries>
                            <Automatic-Module-Name>com.github.javaparser.symbolsolver.core</Automatic-Module-Name>
                        </manifestEntries>
                    </archive>
                </configuration>
            </plugin>
        </plugins>
    </build>
</project><|MERGE_RESOLUTION|>--- conflicted
+++ resolved
@@ -1,18 +1,4 @@
 <?xml version="1.0" encoding="UTF-8"?>
-<<<<<<< HEAD
-<project xmlns="http://maven.apache.org/POM/4.0.0" xmlns:xsi="http://www.w3.org/2001/XMLSchema-instance"
-         xsi:schemaLocation="http://maven.apache.org/POM/4.0.0 http://maven.apache.org/xsd/maven-4.0.0.xsd">
-    <parent>
-        <artifactId>javaparser-parent</artifactId>
-        <groupId>com.github.javaparser</groupId>
-        <version>3.5.11-SNAPSHOT</version>
-    </parent>
-    <modelVersion>4.0.0</modelVersion>
-
-    <artifactId>javaparser-symbol-solver-core</artifactId>
-    <packaging>jar</packaging>
-    <description>A Symbol Solver for Java, built on top of JavaParser (core)</description>
-=======
 <project xmlns="http://maven.apache.org/POM/4.0.0" xmlns:xsi="http://www.w3.org/2001/XMLSchema-instance" xsi:schemaLocation="http://maven.apache.org/POM/4.0.0 http://maven.apache.org/xsd/maven-4.0.0.xsd">
   <parent>
       <artifactId>javaparser-parent</artifactId>
@@ -20,7 +6,10 @@
       <version>3.5.12-SNAPSHOT</version>
   </parent>    
   <modelVersion>4.0.0</modelVersion>
->>>>>>> 0141ac38
+
+    <artifactId>javaparser-symbol-solver-core</artifactId>
+    <packaging>jar</packaging>
+    <description>A Symbol Solver for Java, built on top of JavaParser (core)</description>
 
     <licenses>
         <license>
