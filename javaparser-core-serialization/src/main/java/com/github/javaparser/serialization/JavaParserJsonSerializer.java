/*
 * Copyright (C) 2007-2010 Júlio Vilmar Gesser.
 * Copyright (C) 2011, 2013-2018 The JavaParser Team.
 *
 * This file is part of JavaParser.
 *
 * JavaParser can be used either under the terms of
 * a) the GNU Lesser General Public License as published by
 *     the Free Software Foundation, either version 3 of the License, or
 *     (at your option) any later version.
 * b) the terms of the Apache License
 *
 * You should have received a copy of both licenses in LICENCE.LGPL and
 * LICENCE.APACHE. Please refer to those files for details.
 *
 * JavaParser is distributed in the hope that it will be useful,
 * but WITHOUT ANY WARRANTY; without even the implied warranty of
 * MERCHANTABILITY or FITNESS FOR A PARTICULAR PURPOSE.  See the
 * GNU Lesser General Public License for more details.
 */
package com.github.javaparser.serialization;

import com.github.javaparser.JavaToken;
import com.github.javaparser.Range;
import com.github.javaparser.TokenRange;
import com.github.javaparser.ast.Node;
import com.github.javaparser.ast.NodeList;
import com.github.javaparser.metamodel.BaseNodeMetaModel;
import com.github.javaparser.metamodel.JavaParserMetaModel;
import com.github.javaparser.metamodel.PropertyMetaModel;
import com.github.javaparser.utils.Log;

import javax.json.stream.JsonGenerator;

import static com.github.javaparser.utils.Utils.decapitalize;
import static java.util.Objects.requireNonNull;

/**
 * Serializes an AST or a partial AST to JSON.
 */
public class JavaParserJsonSerializer {

    /**
     * Serializes node and all its children into json. Any node siblings will be ignored.
     *
     * @param node the node that will be the root level json object
     * @param generator the json-p generator for writing the json
     * @see <a href="https://javaee.github.io/jsonp/">json-p</a>
     */
    public void serialize(Node node, JsonGenerator generator) {
        requireNonNull(node);
        Log.info("Serializing Node to JSON.");
        serialize(null, node, generator);
    }

    /**
     * Recursive depth-first method that serializes nodes into json
     *
     * @param nodeName nullable String. If null, it is the root object, otherwise it is the property key for the object
     * @param node the current node to be serialized
     * @param generator the json-p generator for writing the json
     */

    private void serialize(String nodeName, Node node, JsonGenerator generator) {
        requireNonNull(node);
        BaseNodeMetaModel nodeMetaModel = JavaParserMetaModel.getNodeMetaModel(node.getClass()).orElseThrow(() -> new IllegalStateException("Unknown Node: " + node.getClass()));

        if (nodeName == null) {
            generator.writeStartObject();
        } else {
            generator.writeStartObject(nodeName);
        }
        generator.write(JsonNode.CLASS.propertyKey, node.getClass().getName());
        this.writeNonMetaProperties(node, generator);
        for (PropertyMetaModel propertyMetaModel : nodeMetaModel.getAllPropertyMetaModels()) {
            String name = propertyMetaModel.getName();
            Object value = propertyMetaModel.getValue(node);
            if (value != null) {
                if (propertyMetaModel.isNodeList()) {
                    NodeList<Node> list = (NodeList<Node>) value;
                    generator.writeStartArray(name);
                    for (Node n : list) {
                        serialize(null, n, generator);
                    }
                    generator.writeEnd();
                } else if (propertyMetaModel.isNode()) {
                    serialize(name, (Node) value, generator);
                } else {
                    generator.write(name, value.toString());
                }
            }
        }
        generator.writeEnd();
    }

    /***
     * This method writes json for properties not included in meta model (i.e., RANGE and TOKEN_RANGE).
     * This method could be overriden so that - for example - tokens are not written to json to save space
     *
     * @see com.github.javaparser.metamodel.BaseNodeMetaModel#getAllPropertyMetaModels()
     */

    protected void writeNonMetaProperties(Node node, JsonGenerator generator) {
        this.writeRange(node, generator);
        this.writeTokens(node, generator);
    }

    protected void writeRange(Node node, JsonGenerator generator) {
        if (node.getRange().isPresent()) {
            Range range = node.getRange().get();
            generator.writeStartObject(JsonNode.RANGE.propertyKey);
            generator.write(JsonRange.BEGIN_LINE.propertyKey, range.begin.line);
            generator.write(JsonRange.BEGIN_COLUMN.propertyKey, range.begin.column);
            generator.write(JsonRange.END_LINE.propertyKey, range.end.line);
            generator.write(JsonRange.END_COLUMN.propertyKey, range.end.column);
            generator.writeEnd();
        }
    }

    protected void writeTokens(Node node, JsonGenerator generator) {
        if (node.getTokenRange().isPresent()) {
            TokenRange tokenRange = node.getTokenRange().get();
            generator.writeStartObject(JsonNode.TOKEN_RANGE.propertyKey);
            writeToken(JsonTokenRange.BEGIN_TOKEN.propertyKey, tokenRange.getBegin(), generator);
            writeToken(JsonTokenRange.END_TOKEN.propertyKey, tokenRange.getEnd(), generator);
            generator.writeEnd();
        }
    }

    protected void writeToken(String name, JavaToken token, JsonGenerator generator) {
        generator.writeStartObject(name);
        generator.write(JsonToken.KIND.propertyKey, token.getKind());
        generator.write(JsonToken.TEXT.propertyKey, token.getText());
        generator.writeEnd();
    }

    /**
     * excludes properties from meta model (except comment)
     **/
    public enum JsonNode {
<<<<<<< HEAD
        Range("range"),
        TokenRange("tokenRange"),
        Comment(decapitalize(JavaParserMetaModel.commentMetaModel.getTypeName())),
        Class("!");
=======
        RANGE("range"),
        TOKEN_RANGE("tokenRange"),
        COMMENT(decapitalize(JavaParserMetaModel.commentMetaModel.getTypeName())),
        CLASS("!");
>>>>>>> df968c10
        final String propertyKey;

        JsonNode(String p) {
            this.propertyKey = p;
        }

        public String toString() {
            return this.propertyKey;
        }
    }

    public enum JsonRange {
        BEGIN_LINE("beginLine"),
        BEGIN_COLUMN("beginColumn"),
        END_LINE("endLine"),
        END_COLUMN("endColumn");
        final String propertyKey;

        JsonRange(String p) {
            this.propertyKey = p;
        }

        public String toString() {
            return this.propertyKey;
        }
    }

    public enum JsonTokenRange {
        BEGIN_TOKEN("beginToken"),
        END_TOKEN("endToken");
        final String propertyKey;

        JsonTokenRange(String p) {
            this.propertyKey = p;
        }

        public String toString() {
            return this.propertyKey;
        }
    }

    public enum JsonToken {
        TEXT("text"),
        KIND("kind");
        final String propertyKey;

        JsonToken(String p) {
            this.propertyKey = p;
        }

        public String toString() {
            return this.propertyKey;
        }
    }
}<|MERGE_RESOLUTION|>--- conflicted
+++ resolved
@@ -138,17 +138,10 @@
      * excludes properties from meta model (except comment)
      **/
     public enum JsonNode {
-<<<<<<< HEAD
-        Range("range"),
-        TokenRange("tokenRange"),
-        Comment(decapitalize(JavaParserMetaModel.commentMetaModel.getTypeName())),
-        Class("!");
-=======
         RANGE("range"),
         TOKEN_RANGE("tokenRange"),
         COMMENT(decapitalize(JavaParserMetaModel.commentMetaModel.getTypeName())),
         CLASS("!");
->>>>>>> df968c10
         final String propertyKey;
 
         JsonNode(String p) {
